--- conflicted
+++ resolved
@@ -187,14 +187,7 @@
             pure Nothing <*>
             pure body <*>
             pure extraHeaderData
-<<<<<<< HEAD
-        return $
-            -- TODO [CSL-2173]: Clarify
-            leftToPanic "arbitrary @MainBlock: " $
-            T.recreateGenericBlock header body extraBodyData
-=======
         return $ T.UnsafeGenericBlock header body extraBodyData
->>>>>>> 8721eb62
     shrink = genericShrink
 
 instance Buildable T.BlockHeader => Buildable (T.BlockHeader, PublicKey) where
