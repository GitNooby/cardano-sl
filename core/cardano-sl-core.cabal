name:                cardano-sl-core
version:             0.1.0.0
synopsis:            Cardano SL - core
description:         Cardano SL - core
license:             MIT
license-file:        LICENSE
author:              Serokell
maintainer:          hi@serokell.io
copyright:           2016 IOHK
category:            Currency
build-type:          Simple
cabal-version:       >=1.10
data-dir:
  ../
data-files:
  constants-dev.yaml
  constants-wallet-prod.yaml
  constants-prod.yaml

library
  exposed-modules:     Pos.Core
                       Pos.Core.Address
                       Pos.Core.Block
                       Pos.Core.Coin
                       Pos.Core.Constants
                       Pos.Core.Constants.Type
                       Pos.Core.Script
                       Pos.Core.Slotting
                       Pos.Core.Timestamp
                       Pos.Core.Types
                       Pos.Core.Version

                       Pos.Crypto
                       Pos.Crypto.AsBinary
                       Pos.Crypto.Random
                       Pos.Crypto.Hashing
                       Pos.Crypto.Signing
                       Pos.Crypto.SecretSharing

<<<<<<< HEAD
                       Pos.Merkle
                       Pos.Data.Attributes
                       Pos.Exception

                       Pos.Binary.Class
                       Pos.Binary.Crypto
                       Pos.Binary.Core
                       Pos.Binary.Core.Address
                       Pos.Binary.Core.Coin
                       Pos.Binary.Core.Script
                       Pos.Binary.Core.Types
                       Pos.Binary.Core.Version

                       Pos.Util.Config

  other-modules:       Paths_cardano_sl_core
=======
                       Pos.Binary.Class
                       Pos.Binary.Crypto
                       Pos.Data.Attributes
                       Pos.Merkle
                       Pos.Util.Iterator
>>>>>>> 627c41f5

  build-depends:       base
                     , aeson
                     , base58-bytestring
                     , log-warper
                      -- This constraint on 'binary' is so strict because
                      -- we're relying on the internal representation of
                      -- 'Get' in Pos.Binary.Class. So, if you need to bump
                      -- this constraint, first check that all code in
                      -- Pos.Binary.Class that has been ripped from 'binary'
                      -- hasn't changed upstream.
                     , binary == 0.8.3.*
                     , bytestring
                     , cereal
                     , containers
                     , cryptonite
                     , cryptonite-openssl >= 0.5
                     , data-default
                     , deepseq
                     , derive
                     , deriving-compat
                     , digest
                     , directory
                     , ed25519
                     , filepath
                     , formatting
                     , hashable
                     , lens
                     , memory
                     , mtl
                     , node-sketch
                     , parsec
                     , plutus-prototype
                     , pvss
                     , random
                     , safecopy
                     , semigroups
                     , serokell-util
                     , tagged
                     , template-haskell
                     , text
                     , text-format
                     , time
                     , th-lift-instances
                     , time-units
                     , universum
                     , unordered-containers
                     , vector
                     , yaml

  default-language:    Haskell2010

  default-extensions:  DeriveDataTypeable
                       DeriveGeneric
                       GeneralizedNewtypeDeriving
                       StandaloneDeriving
                       FlexibleContexts
                       FlexibleInstances
                       MultiParamTypeClasses
                       FunctionalDependencies
                       DefaultSignatures
                       NoImplicitPrelude
                       OverloadedStrings
                       RecordWildCards
                       TypeApplications
                       TupleSections
                       ViewPatterns
                       LambdaCase
                       MultiWayIf

  ghc-options:         -Wall
                       -fno-warn-orphans
                       -O2

  build-tools: cpphs >= 1.19
  ghc-options: -pgmP cpphs -optP --cpp<|MERGE_RESOLUTION|>--- conflicted
+++ resolved
@@ -37,7 +37,6 @@
                        Pos.Crypto.Signing
                        Pos.Crypto.SecretSharing
 
-<<<<<<< HEAD
                        Pos.Merkle
                        Pos.Data.Attributes
                        Pos.Exception
@@ -52,15 +51,10 @@
                        Pos.Binary.Core.Version
 
                        Pos.Util.Config
+                       Pos.Util.Iterator
+                       Pos.Util.Util
 
   other-modules:       Paths_cardano_sl_core
-=======
-                       Pos.Binary.Class
-                       Pos.Binary.Crypto
-                       Pos.Data.Attributes
-                       Pos.Merkle
-                       Pos.Util.Iterator
->>>>>>> 627c41f5
 
   build-depends:       base
                      , aeson
