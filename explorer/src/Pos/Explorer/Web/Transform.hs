{-# LANGUAGE RankNTypes    #-}
{-# LANGUAGE TypeOperators #-}

module Pos.Explorer.Web.Transform
       ( ExplorerProd
       , runExplorerProd
       , liftToExplorerProd
       , explorerServeWebReal
       , explorerPlugin
       , notifierPlugin
       ) where

import           Universum

<<<<<<< HEAD
import qualified Control.Monad.Catch       as Catch (Handler (..), catches)
import           Control.Monad.Except      (MonadError (throwError))
import qualified Control.Monad.Reader      as Mtl
import           Mockable                  (runProduction)
import           Servant.Server            (Handler)
import           Servant.Utils.Enter       ((:~>) (..), enter)

import           Pos.Communication         (OutSpecs, SendActions, WorkerSpec, worker)
import           Pos.Context               (NodeContext)
import           Pos.Core                  (HasCoreConstants)
import           Pos.Recovery              ()
import           Pos.Ssc.GodTossing        (SscGodTossing)
import           Pos.Util.Util             (lensOf)
import           Pos.WorkMode              (RealMode, RealModeContext (..))

import           Pos.Explorer              (ExplorerBListener, runExplorerBListener)
import           Pos.Explorer.ExtraContext (ExtraContext, ExtraContextT, makeExtraCtx,
                                            runExtraContextT)
import           Pos.Explorer.Socket.App   (NotifierSettings, notifierApp)
import           Pos.Explorer.Web.Server   (explorerApp, explorerHandlers,
                                            explorerServeImpl)
=======
import qualified Control.Monad.Catch              as Catch (Handler (..), catches)
import           Control.Monad.Except             (MonadError (throwError))
import qualified Control.Monad.Reader             as Mtl
import           Mockable                         (runProduction)
import           Servant.Server                   (Handler)
import           Servant.Utils.Enter              ((:~>) (..), enter)

import           Pos.Communication                (OutSpecs, SendActions, WorkerSpec,
                                                   worker)
import           Pos.Configuration                (HasNodeConfiguration)
import           Pos.Core                         (HasConfiguration)
import           Pos.Infra.Configuration          (HasInfraConfiguration)
import           Pos.Recovery                     ()
import           Pos.Ssc.GodTossing               (SscGodTossing)
import           Pos.Ssc.GodTossing.Configuration (HasGtConfiguration)
import           Pos.Update.Configuration         (HasUpdateConfiguration)
import           Pos.WorkMode                     (RealMode, RealModeContext (..))

import           Pos.Explorer                     (ExplorerBListener,
                                                   runExplorerBListener)
import           Pos.Explorer.Socket.App          (NotifierSettings, notifierApp)
import           Pos.Explorer.Web.Server          (explorerApp, explorerHandlers,
                                                   explorerServeImpl)
>>>>>>> 1bcca866

-----------------------------------------------------------------
-- Transformation to `Handler`
-----------------------------------------------------------------

type ExplorerProd = ExtraContextT (ExplorerBListener (RealMode SscGodTossing))

runExplorerProd :: ExtraContext -> ExplorerProd a -> RealMode SscGodTossing a
runExplorerProd extraCtx = runExplorerBListener . runExtraContextT extraCtx

liftToExplorerProd :: RealMode SscGodTossing a -> ExplorerProd a
liftToExplorerProd = lift . lift

notifierPlugin
    :: ( HasConfiguration
       , HasNodeConfiguration
       , HasInfraConfiguration
       , HasUpdateConfiguration
       , HasGtConfiguration
       )
    => NotifierSettings
    -> ([WorkerSpec ExplorerProd], OutSpecs)
notifierPlugin = first pure . worker mempty .
    \settings _sa -> notifierApp @SscGodTossing settings

explorerPlugin
    :: ( HasConfiguration
       , HasNodeConfiguration
       , HasGtConfiguration
       , HasInfraConfiguration
       , HasUpdateConfiguration
       )
    => Word16
    -> ([WorkerSpec ExplorerProd], OutSpecs)
explorerPlugin port =
    first pure $ worker mempty $
    (\sa -> explorerServeWebReal sa port)

explorerServeWebReal
    :: ( HasConfiguration
       , HasNodeConfiguration
       , HasGtConfiguration
       , HasInfraConfiguration
       , HasUpdateConfiguration
       )
    => SendActions ExplorerProd
    -> Word16
    -> ExplorerProd ()
explorerServeWebReal sendActions = explorerServeImpl
    (explorerApp $ flip enter (explorerHandlers sendActions) <$> nat)

nat :: ExplorerProd (ExplorerProd :~> Handler)
nat = do
    rctx <- ask
    pure $ NT (convertHandler rctx)

convertHandler
    :: RealModeContext SscGodTossing
    -> ExplorerProd a
    -> Handler a
convertHandler rctx handler =
    let extraCtx = makeExtraCtx $ view (lensOf @NodeContext) rctx
        ioAction = realRunner $
                   runExplorerProd extraCtx
                   handler
    in liftIO ioAction `Catch.catches` excHandlers
  where

    realRunner :: forall t . RealMode SscGodTossing t -> IO t
    realRunner act = runProduction $ Mtl.runReaderT act rctx

    excHandlers = [Catch.Handler catchServant]
    catchServant = throwError<|MERGE_RESOLUTION|>--- conflicted
+++ resolved
@@ -12,29 +12,6 @@
 
 import           Universum
 
-<<<<<<< HEAD
-import qualified Control.Monad.Catch       as Catch (Handler (..), catches)
-import           Control.Monad.Except      (MonadError (throwError))
-import qualified Control.Monad.Reader      as Mtl
-import           Mockable                  (runProduction)
-import           Servant.Server            (Handler)
-import           Servant.Utils.Enter       ((:~>) (..), enter)
-
-import           Pos.Communication         (OutSpecs, SendActions, WorkerSpec, worker)
-import           Pos.Context               (NodeContext)
-import           Pos.Core                  (HasCoreConstants)
-import           Pos.Recovery              ()
-import           Pos.Ssc.GodTossing        (SscGodTossing)
-import           Pos.Util.Util             (lensOf)
-import           Pos.WorkMode              (RealMode, RealModeContext (..))
-
-import           Pos.Explorer              (ExplorerBListener, runExplorerBListener)
-import           Pos.Explorer.ExtraContext (ExtraContext, ExtraContextT, makeExtraCtx,
-                                            runExtraContextT)
-import           Pos.Explorer.Socket.App   (NotifierSettings, notifierApp)
-import           Pos.Explorer.Web.Server   (explorerApp, explorerHandlers,
-                                            explorerServeImpl)
-=======
 import qualified Control.Monad.Catch              as Catch (Handler (..), catches)
 import           Control.Monad.Except             (MonadError (throwError))
 import qualified Control.Monad.Reader             as Mtl
@@ -55,10 +32,11 @@
 
 import           Pos.Explorer                     (ExplorerBListener,
                                                    runExplorerBListener)
+import           Pos.Explorer.ExtraContext        (ExtraContext, ExtraContextT,
+                                                   makeExtraCtx, runExtraContextT)
 import           Pos.Explorer.Socket.App          (NotifierSettings, notifierApp)
 import           Pos.Explorer.Web.Server          (explorerApp, explorerHandlers,
                                                    explorerServeImpl)
->>>>>>> 1bcca866
 
 -----------------------------------------------------------------
 -- Transformation to `Handler`
@@ -110,23 +88,23 @@
 explorerServeWebReal sendActions = explorerServeImpl
     (explorerApp $ flip enter (explorerHandlers sendActions) <$> nat)
 
-nat :: ExplorerProd (ExplorerProd :~> Handler)
+nat :: HasConfiguration => ExplorerProd (ExplorerProd :~> Handler)
 nat = do
     rctx <- ask
     pure $ NT (convertHandler rctx)
 
 convertHandler
-    :: RealModeContext SscGodTossing
+    :: HasConfiguration
+    => RealModeContext SscGodTossing
     -> ExplorerProd a
     -> Handler a
 convertHandler rctx handler =
-    let extraCtx = makeExtraCtx $ view (lensOf @NodeContext) rctx
+    let extraCtx = makeExtraCtx
         ioAction = realRunner $
                    runExplorerProd extraCtx
                    handler
     in liftIO ioAction `Catch.catches` excHandlers
   where
-
     realRunner :: forall t . RealMode SscGodTossing t -> IO t
     realRunner act = runProduction $ Mtl.runReaderT act rctx
 
