--- conflicted
+++ resolved
@@ -9,43 +9,6 @@
        , stopDHTInstance
        ) where
 
-<<<<<<< HEAD
-import           Universum                    hiding (bracket, catchAll)
-
-import           Control.Concurrent.STM       (newTVar, readTVar, writeTVar)
-import qualified Control.Monad.Ether.Implicit as Ether
-import           Data.Binary                  (decode)
-import qualified Data.ByteString.Char8        as B8 (unpack)
-import qualified Data.ByteString.Lazy         as BS
-import qualified Data.HashMap.Strict          as HM
-import           Data.List                    (intersect, (\\))
-import           Formatting                   (build, int, sformat, shown, (%))
-import           Mockable                     (Async, Catch, Mockable, MonadMockable,
-                                               Promise, Throw, bracket, catchAll, fork,
-                                               killThread, throw, waitAnyUnexceptional)
-import qualified Network.Kademlia             as K
-import           Serokell.Util                (ms, sec)
-import           System.Directory             (doesFileExist)
-import           System.Wlog                  (WithLogger, logDebug, logError, logInfo,
-                                               logWarning, usingLoggerName)
-
-import           Pos.Binary.Class             (Bi (..))
-import           Pos.Binary.Infra.DHTModel    ()
-import           Pos.DHT.Constants            (enhancedMessageBroadcast,
-                                               neighborsSendThreshold)
-import           Pos.DHT.Model.Class          (DHTException (..), MonadDHT (..),
-                                               withDhtLogger)
-import           Pos.DHT.Model.Types          (DHTData, DHTKey, DHTNode (..),
-                                               randomDHTKey)
-import           Pos.DHT.Model.Util           (joinNetworkNoThrow)
-import           Pos.DHT.Real.Types           (DHTHandle, KademliaDHT,
-                                               KademliaDHTInstance (..),
-                                               KademliaDHTInstanceConfig (..),
-                                               asksKademliaDHT, getKademliaDHTInstance)
-import           Pos.Util.TimeLimit           (runWithRandomIntervals')
-import           Pos.Util.TimeWarp            (NetworkAddress)
-import           Pos.Util.Util                (ether)
-=======
 import           Universum                 hiding (bracket, catchAll, catch)
 
 import           Control.Concurrent.STM    (newTVar, readTVar, writeTVar)
@@ -76,7 +39,6 @@
                                             KademliaDHTInstanceConfig (..))
 import           Pos.Util.TimeLimit        (runWithRandomIntervals')
 import           Pos.Util.TimeWarp         (NetworkAddress)
->>>>>>> 1b101ea1
 
 kademliaConfig :: K.KademliaConfig
 kademliaConfig = K.defaultConfig { K.k = 16 }
@@ -90,20 +52,12 @@
        , MonadIO m
        , WithLogger m
        )
-<<<<<<< HEAD
-    => KademliaDHTInstance -> KademliaDHT m a -> m a
-runKademliaDHT inst action = Ether.runReaderT action' inst
-  where
-    action' = bracket spawnR killThread (const action)
-    spawnR = fork $ runWithRandomIntervals' (ms 500) (sec 5) rejoinNetwork
-=======
     => KademliaDHTInstance
     -> m a
     -> m a
 foreverRejoinNetwork inst action = withAsync
     (runWithRandomIntervals' (ms 500) (sec 5) (rejoinNetwork inst))
     (const action)
->>>>>>> 1b101ea1
 
 -- | Stop chosen 'KademliaDHTInstance'.
 stopDHTInstance
@@ -166,18 +120,11 @@
        , Bi DHTData
        , Bi DHTKey
        )
-<<<<<<< HEAD
-    => KademliaDHT m ()
-rejoinNetwork = withDhtLogger $ do
-    init <- asksKademliaDHT kdiInitialPeers
-    peers <- getKnownPeers
-=======
     => KademliaDHTInstance
     -> m ()
 rejoinNetwork inst = withKademliaLogger $ do
     let init = kdiInitialPeers inst
     peers <- kademliaGetKnownPeers inst
->>>>>>> 1b101ea1
     logDebug $ sformat ("rejoinNetwork: peers " % build) peers
     when (length peers < neighborsSendThreshold) $ do
       logWarning $ sformat ("Not enough peers: "%int%", threshold is "%int)
@@ -200,21 +147,12 @@
        , Bi DHTData
        , Bi DHTKey
        )
-<<<<<<< HEAD
-    => KademliaDHT m [DHTNode]
-getKnownPeersImpl = do
-    myId <- currentNodeKey
-    inst <- getKademliaDHTInstance
-    initialPeers <- asksKademliaDHT kdiInitialPeers
-    explicitInitial <- asksKademliaDHT kdiExplicitInitial
-=======
     => KademliaDHTInstance
     -> m [DHTNode]
 kademliaGetKnownPeers inst = do
     let myId = kdiKey inst
     let initialPeers = kdiInitialPeers inst
     let explicitInitial = kdiExplicitInitial inst
->>>>>>> 1b101ea1
     peers <- liftIO $ K.dumpPeers $ kdiHandle inst
     let initPeers = bool [] initialPeers explicitInitial
     filter ((/= myId) . dhtNodeId) <$> extendPeers myId initPeers peers
@@ -250,36 +188,6 @@
         atomically $ writeTVar (kdiKnownPeersCache inst) peers
         return peers
 
-<<<<<<< HEAD
-instance ( MonadIO m
-         , Mockable Async m
-         , Mockable Catch m
-         , Mockable Throw m
-         , Eq (Promise m (Maybe ()))
-         , WithLogger m
-         , Bi DHTData
-         , Bi DHTKey
-         ) =>
-         MonadDHT (KademliaDHT m) where
-    joinNetwork [] = throw AllPeersUnavailable
-    joinNetwork nodes = do
-        inst <- asksKademliaDHT kdiHandle
-        ether $
-            waitAnyUnexceptional (map (joinNetwork' inst) nodes) >>= handleRes
-      where
-        handleRes (Just _) = pure ()
-        handleRes _        = throw AllPeersUnavailable
-    discoverPeers = do
-        inst <- asksKademliaDHT kdiHandle
-        _ <- liftIO $ K.lookupNode inst =<< randomDHTKey
-        getKnownPeers
-    getKnownPeers = getKnownPeersImpl
-    currentNodeKey = asksKademliaDHT kdiKey
-    dhtLoggerName _ = "kademlia"
-
-
-=======
->>>>>>> 1b101ea1
 toDHTNode :: K.Node DHTKey -> DHTNode
 toDHTNode n = DHTNode (fromKPeer . K.peer $ n) $ K.nodeId n
 
