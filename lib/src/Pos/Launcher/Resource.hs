{-# LANGUAGE CPP            #-}
{-# LANGUAGE Rank2Types     #-}
{-# LANGUAGE TypeOperators  #-}
{-# LANGUAGE KindSignatures #-}

-- | Resources used by node and ways to deal with them.

module Pos.Launcher.Resource
       (
         -- * Full resources
         NodeResources (..)

       , allocateNodeResources
       , releaseNodeResources
       , bracketNodeResources

         -- * Smaller resources
       , loggerBracket
       ) where

import           Universum

import           Control.Concurrent.STM (newEmptyTMVarIO, newTBQueueIO)
import           Data.Default (Default)
import qualified Data.Time as Time
<<<<<<< HEAD
import           Data.Time.Units (Microsecond, convertUnit)
=======
>>>>>>> 073b9d35
import           Formatting (sformat, shown, (%))
import           Mockable (Production (..))
import           System.IO (BufferMode (..), Handle, hClose, hSetBuffering)
import qualified System.Metrics as Metrics
import           System.Wlog (LoggerConfig (..), WithLogger, consoleActionB,
                              defaultHandleAction, logDebug, logInfo, maybeLogsDirB,
                              productionB, removeAllHandlers, setupLogging, showTidB)

import           Pos.Binary ()
import           Pos.Block.Slog (mkSlogContext)
import           Pos.Client.CLI.Util (readLoggerConfig)
import           Pos.Configuration
import           Pos.Context (ConnectedPeers (..), NodeContext (..), StartTime (..))
import           Pos.Core (HasConfiguration, Timestamp, gdStartTime, genesisData)
import           Pos.DB (MonadDBRead, NodeDBs)
import           Pos.DB.Rocks (closeNodeDBs, openNodeDBs)
import           Pos.Delegation (DelegationVar, HasDlgConfiguration, mkDelegationVar)
import           Pos.DHT.Real (KademliaParams (..))
import qualified Pos.GState as GS
import           Pos.Infra.Configuration (HasInfraConfiguration)
import           Pos.Launcher.Param (BaseParams (..), LoggingParams (..), NodeParams (..))
import           Pos.Lrc.Context (LrcContext (..), mkLrcSyncData)
import           Pos.Network.Types (NetworkConfig (..))
import           Pos.Reporting (initializeMisbehaviorMetrics)
import           Pos.Shutdown.Types (ShutdownContext (..))
import           Pos.Slotting (SlottingContextSum (..), mkNtpSlottingVar, mkSimpleSlottingVar)
import           Pos.Slotting.Types (SlottingData)
import           Pos.Ssc (HasSscConfiguration, SscParams, SscState, createSscContext, mkSscState)
import           Pos.StateLock (newStateLock)
import           Pos.Txp (GenericTxpLocalData (..), TxpGlobalSettings, mkTxpLocalData,
                          recordTxpMetrics)

import           Pos.Launcher.Mode (InitMode, InitModeContext (..), runInitMode)
import           Pos.Update.Context (mkUpdateContext)
import qualified Pos.Update.DB as GState
import           Pos.Util (bracketWithLogging, newInitFuture)

#ifdef linux_HOST_OS
import qualified System.Systemd.Daemon as Systemd
import qualified System.Wlog as Logger
#endif

-- Remove this once there's no #ifdef-ed Pos.Txp import
{-# ANN module ("HLint: ignore Use fewer imports" :: Text) #-}

----------------------------------------------------------------------------
-- Data type
----------------------------------------------------------------------------

-- | This data type contains all resources used by node.
data NodeResources ext = NodeResources
    { nrContext    :: !NodeContext
    , nrDBs        :: !NodeDBs
    , nrSscState   :: !SscState
    , nrTxpState   :: !(GenericTxpLocalData ext)
    , nrDlgState   :: !DelegationVar
    , nrJLogHandle :: !(Maybe Handle)
    -- ^ Handle for JSON logging (optional).
    , nrEkgStore   :: !Metrics.Store
    }

----------------------------------------------------------------------------
-- Allocation/release/bracket
----------------------------------------------------------------------------

-- | Allocate all resources used by node. They must be released eventually.
allocateNodeResources
    :: forall ext .
       ( Default ext
       , HasConfiguration
       , HasNodeConfiguration
       , HasInfraConfiguration
       , HasSscConfiguration
       , HasDlgConfiguration
       )
    => NetworkConfig KademliaParams
    -> NodeParams
    -> SscParams
    -> TxpGlobalSettings
    -> InitMode ()
    -> Production (NodeResources ext)
allocateNodeResources networkConfig np@NodeParams {..} sscnp txpSettings initDB = do
    logInfo "Allocating node resources..."
    npDbPath <- case npDbPathM of
        Nothing -> do
            let dbPath = "node-db" :: FilePath
            logInfo $ sformat ("DB path not specified, defaulting to "%
                               shown) dbPath
            return dbPath
        Just dbPath -> return dbPath
    db <- openNodeDBs npRebuildDb npDbPath
    (futureLrcContext, putLrcContext) <- newInitFuture "lrcContext"
    (futureSlottingVar, putSlottingVar) <- newInitFuture "slottingVar"
    (futureSlottingContext, putSlottingContext) <- newInitFuture "slottingContext"
    let putSlotting sv sc = do
            putSlottingVar sv
            putSlottingContext sc
        initModeContext = InitModeContext
            db
            futureSlottingVar
            futureSlottingContext
            futureLrcContext
    logDebug "Opened DB, created some futures, going to run InitMode"
    runInitMode initModeContext $ do
        initDB
        logDebug "Initialized DB"

        nrEkgStore <- liftIO $ Metrics.newStore
        logDebug "Created EKG store"

        txpVar <- mkTxpLocalData -- doesn't use slotting or LRC
        let ancd =
                AllocateNodeContextData
                { ancdNodeParams = np
                , ancdSscParams = sscnp
                , ancdPutSlotting = putSlotting
                , ancdNetworkCfg = networkConfig
                , ancdEkgStore = nrEkgStore
                , ancdTxpMemState = txpVar
                }
        ctx@NodeContext {..} <- allocateNodeContext ancd txpSettings nrEkgStore
        putLrcContext ncLrcContext
        logDebug "Filled LRC Context future"
        dlgVar <- mkDelegationVar
        logDebug "Created DLG var"
        sscState <- mkSscState
        logDebug "Created SSC var"
        nrJLogHandle <-
            case npJLFile of
                Nothing -> pure Nothing
                Just fp -> do
                    h <- openFile fp WriteMode
                    liftIO $ hSetBuffering h NoBuffering
                    return $ Just h

        logDebug "Finished allocating node resources!"
        return NodeResources
            { nrContext = ctx
            , nrDBs = db
            , nrSscState = sscState
            , nrTxpState = txpVar
            , nrDlgState = dlgVar
            , ..
            }

-- | Release all resources used by node. They must be released eventually.
releaseNodeResources ::
       NodeResources ext -> Production ()
releaseNodeResources NodeResources {..} = do
    whenJust nrJLogHandle (liftIO . hClose)
    closeNodeDBs nrDBs
    releaseNodeContext nrContext

-- | Run computation which requires 'NodeResources' ensuring that
-- resources will be released eventually.
bracketNodeResources :: forall ext a.
      ( Default ext
      , HasConfiguration
      , HasNodeConfiguration
      , HasInfraConfiguration
      , HasSscConfiguration
      , HasDlgConfiguration
      )
    => NodeParams
    -> SscParams
    -> TxpGlobalSettings
    -> InitMode ()
    -> (HasConfiguration => NodeResources ext -> Production a)
    -> Production a
bracketNodeResources np sp txp initDB action = do
    let msg = "`NodeResources'"
    bracketWithLogging msg
            (allocateNodeResources (npNetworkConfig np) np sp txp initDB)
            releaseNodeResources $ \nodeRes ->do
        -- Notify systemd we are fully operative
        -- FIXME this is not the place to notify.
        -- The network transport is not up yet.
        notifyReady
        action nodeRes

----------------------------------------------------------------------------
-- Logging
----------------------------------------------------------------------------

getRealLoggerConfig :: MonadIO m => LoggingParams -> m LoggerConfig
getRealLoggerConfig LoggingParams{..} = do
    let cfgBuilder = productionB
                  <> showTidB
                  <> maybeLogsDirB lpHandlerPrefix
    cfg <- readLoggerConfig lpConfigPath
    pure $ overrideConsoleLog $ cfg <> cfgBuilder
  where
    overrideConsoleLog :: LoggerConfig -> LoggerConfig
    overrideConsoleLog = case lpConsoleLog of
        Nothing    -> identity
        Just True  -> (<>) (consoleActionB defaultHandleAction)
        Just False -> (<>) (consoleActionB (\_ _ -> pass))

setupLoggers :: MonadIO m => LoggingParams -> m ()
setupLoggers params = setupLogging Nothing =<< getRealLoggerConfig params

-- | RAII for Logging.
loggerBracket :: LoggingParams -> IO a -> IO a
loggerBracket lp = bracket_ (setupLoggers lp) removeAllHandlers

----------------------------------------------------------------------------
-- NodeContext
----------------------------------------------------------------------------

data AllocateNodeContextData ext = AllocateNodeContextData
    { ancdNodeParams  :: !NodeParams
    , ancdSscParams   :: !SscParams
    , ancdPutSlotting :: (Timestamp, TVar SlottingData) -> SlottingContextSum -> InitMode ()
    , ancdNetworkCfg  :: NetworkConfig KademliaParams
    , ancdEkgStore    :: !Metrics.Store
    , ancdTxpMemState :: !(GenericTxpLocalData ext)
    }

allocateNodeContext
    :: forall ext .
      (HasConfiguration, HasNodeConfiguration, HasInfraConfiguration)
    => AllocateNodeContextData ext
    -> TxpGlobalSettings
    -> Metrics.Store
    -> InitMode NodeContext
allocateNodeContext ancd txpSettings ekgStore = do
    let AllocateNodeContextData { ancdNodeParams = np@NodeParams {..}
                                , ancdSscParams = sscnp
                                , ancdPutSlotting = putSlotting
                                , ancdNetworkCfg = networkConfig
                                , ancdEkgStore = store
                                , ancdTxpMemState = TxpLocalData {..}
                                } = ancd
    logInfo "Allocating node context..."
    ncLoggerConfig <- getRealLoggerConfig $ bpLoggingParams npBaseParams
    logDebug "Got logger config"
    ncStateLock <- newStateLock =<< GS.getTip
    logDebug "Created a StateLock"
    ncStateLockMetrics <- liftIO $ recordTxpMetrics store txpMemPool
    logDebug "Created StateLock metrics"
    lcLrcSync <- mkLrcSyncData >>= newTVarIO
    logDebug "Created LRC sync"
    ncSlottingVar <- (gdStartTime genesisData,) <$> mkSlottingVar
    logDebug "Created slotting variable"
    ncSlottingContext <-
        case npUseNTP of
            True  -> SCNtp <$> mkNtpSlottingVar
            False -> SCSimple <$> mkSimpleSlottingVar
    logDebug "Created slotting context"
    putSlotting ncSlottingVar ncSlottingContext
    logDebug "Filled slotting future"
    ncUserSecret <- newTVarIO $ npUserSecret
    logDebug "Created UserSecret variable"
    ncBlockRetrievalQueue <- liftIO $ newTBQueueIO blockRetrievalQueueSize
    ncRecoveryHeader <- liftIO newEmptyTMVarIO
    logDebug "Created block retrieval queue, recovery and progress headers"
    ncShutdownFlag <- newTVarIO False
    ncStartTime <- StartTime <$> liftIO Time.getCurrentTime
    ncLastKnownHeader <- newTVarIO Nothing
    logDebug "Created last known header and shutdown flag variables"
    ncUpdateContext <- mkUpdateContext
    logDebug "Created context for update"
    ncSscContext <- createSscContext sscnp
    logDebug "Created context for ssc"
    ncSlogContext <- mkSlogContext store
    logDebug "Created context for slog"
    -- TODO synchronize the NodeContext peers var with whatever system
    -- populates it.
    peersVar <- newTVarIO mempty
<<<<<<< HEAD
    let slotDuration :: Microsecond
        slotDuration = convertUnit . bvdSlotDuration $ gdBlockVersionData genesisData
    ncSubscriptionKeepAliveTimer <- newTimer $ 3 * slotDuration
=======
    logDebug "Created peersVar"
>>>>>>> 073b9d35
    mm <- initializeMisbehaviorMetrics ekgStore

    logDebug "Finished allocating node context!"
    let ctx =
            NodeContext
            { ncConnectedPeers = ConnectedPeers peersVar
            , ncLrcContext = LrcContext {..}
            , ncShutdownContext = ShutdownContext ncShutdownFlag
            , ncNodeParams = np
            , ncTxpGlobalSettings = txpSettings
            , ncNetworkConfig = networkConfig
            , ncMisbehaviorMetrics = Just mm
            , ..
            }
    return ctx

releaseNodeContext :: forall m . MonadIO m => NodeContext -> m ()
releaseNodeContext _ = return ()

-- Create new 'SlottingVar' using data from DB. Probably it would be
-- good to have it in 'infra', but it's complicated.
mkSlottingVar :: (MonadIO m, MonadDBRead m) => m (TVar SlottingData)
mkSlottingVar = newTVarIO =<< GState.getSlottingData

-- | Notify process manager tools like systemd the node is ready.
-- Available only on Linux for systems where `libsystemd-dev` is installed.
-- It defaults to a noop for all the other platforms.
notifyReady :: (MonadIO m, WithLogger m) => m ()
#ifdef linux_HOST_OS
notifyReady = do
    res <- liftIO Systemd.notifyReady
    case res of
        Just () -> return ()
        Nothing -> Logger.logWarning "notifyReady failed to notify systemd."
#else
notifyReady = return ()
#endif<|MERGE_RESOLUTION|>--- conflicted
+++ resolved
@@ -23,10 +23,7 @@
 import           Control.Concurrent.STM (newEmptyTMVarIO, newTBQueueIO)
 import           Data.Default (Default)
 import qualified Data.Time as Time
-<<<<<<< HEAD
 import           Data.Time.Units (Microsecond, convertUnit)
-=======
->>>>>>> 073b9d35
 import           Formatting (sformat, shown, (%))
 import           Mockable (Production (..))
 import           System.IO (BufferMode (..), Handle, hClose, hSetBuffering)
@@ -40,7 +37,7 @@
 import           Pos.Client.CLI.Util (readLoggerConfig)
 import           Pos.Configuration
 import           Pos.Context (ConnectedPeers (..), NodeContext (..), StartTime (..))
-import           Pos.Core (HasConfiguration, Timestamp, gdStartTime, genesisData)
+import           Pos.Core (BlockVersionData(bvdSlotDuration), GenesisData(gdBlockVersionData), HasConfiguration, Timestamp, gdStartTime, genesisData)
 import           Pos.DB (MonadDBRead, NodeDBs)
 import           Pos.DB.Rocks (closeNodeDBs, openNodeDBs)
 import           Pos.Delegation (DelegationVar, HasDlgConfiguration, mkDelegationVar)
@@ -62,7 +59,7 @@
 import           Pos.Launcher.Mode (InitMode, InitModeContext (..), runInitMode)
 import           Pos.Update.Context (mkUpdateContext)
 import qualified Pos.Update.DB as GState
-import           Pos.Util (bracketWithLogging, newInitFuture)
+import           Pos.Util (bracketWithLogging, newInitFuture, newTimer)
 
 #ifdef linux_HOST_OS
 import qualified System.Systemd.Daemon as Systemd
@@ -296,13 +293,10 @@
     -- TODO synchronize the NodeContext peers var with whatever system
     -- populates it.
     peersVar <- newTVarIO mempty
-<<<<<<< HEAD
     let slotDuration :: Microsecond
         slotDuration = convertUnit . bvdSlotDuration $ gdBlockVersionData genesisData
     ncSubscriptionKeepAliveTimer <- newTimer $ 3 * slotDuration
-=======
     logDebug "Created peersVar"
->>>>>>> 073b9d35
     mm <- initializeMisbehaviorMetrics ekgStore
 
     logDebug "Finished allocating node context!"
