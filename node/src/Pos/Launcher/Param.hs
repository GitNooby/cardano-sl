--- conflicted
+++ resolved
@@ -53,11 +53,7 @@
     , npReportServers  :: ![Text]               -- ^ List of report server URLs
     , npUpdateParams   :: !UpdateParams         -- ^ Params for update system
     , npUseNTP         :: !Bool                 -- ^ Whether to use synchronisation with NTP servers.
-<<<<<<< HEAD
-=======
-    , npTransport      :: !TransportParams      -- ^ (TCP) transport parameters.
     , npRoute53Params  :: !(Maybe NetworkAddress) -- ^ Where to listen for the Route53 DNS health-check.
->>>>>>> e74686f7
     , npEnableMetrics  :: !Bool                 -- ^ Gather runtime statistics.
     , npEkgParams      :: !(Maybe EkgParams)    -- ^ EKG statistics monitoring.
     , npStatsdParams   :: !(Maybe StatsdParams) -- ^ statsd statistics backend.
