--- conflicted
+++ resolved
@@ -11,7 +11,6 @@
 
 import           Universum
 
-<<<<<<< HEAD
 import           Control.Monad.Error.Class            (throwError)
 import qualified Data.List.NonEmpty                   as NE
 import qualified Data.Set                             as S
@@ -25,7 +24,8 @@
 import           Pos.Types                            (ChainDifficulty,
                                                        makePubKeyAddressBoot, sumCoins,
                                                        unsafeAddCoin, unsafeIntegerToCoin)
-import           Pos.Update.Core                      (BlockVersionModifier (..),
+import           Pos.Update.Core                      (BlockVersionData (..),
+                                                       BlockVersionModifier (..),
                                                        StakeholderVotes,
                                                        UpdateProposal (..),
                                                        isPositiveVote)
@@ -38,50 +38,6 @@
                                                        CUpdateInfo (..),
                                                        CWAddressMeta (..))
 
-=======
-import           Control.Monad.Error.Class        (throwError)
-import qualified Data.List.NonEmpty               as NE
-import qualified Data.Set                         as S
-import           Data.Text                        (Text)
-import           Formatting                       (sformat)
-import qualified Formatting                       as F
-
-import           Pos.Aeson.Types                  ()
-import           Pos.Client.Txp.History           (TxHistoryEntry (..))
-import           Pos.Crypto                       (EncryptedSecretKey, encToPublic,
-                                                   hashHexF)
-import           Pos.Txp.Core.Types               (Tx (..), TxId, TxOut (..),
-                                                   txOutAddress, txOutValue)
-import           Pos.Types                        (Address (..), ChainDifficulty, Coin,
-                                                   decodeTextAddress,
-                                                   makePubKeyAddressBoot, sumCoins,
-                                                   unsafeAddCoin, unsafeGetCoin,
-                                                   unsafeIntegerToCoin)
-import           Pos.Update.Core                  (BlockVersionData (..),
-                                                   BlockVersionModifier (..),
-                                                   StakeholderVotes, UpdateProposal (..),
-                                                   isPositiveVote)
-import           Pos.Update.Poll                  (ConfirmedProposalState (..))
-import           Pos.Wallet.Web.ClientTypes.Types (AccountId (..), Addr, CCoin (..),
-                                                   CHash (..), CId (..),
-                                                   CPtxCondition (..), CTx (..),
-                                                   CTxId (..), CTxMeta, CUpdateInfo (..),
-                                                   CWAddressMeta (..))
-import           Pos.Wallet.Web.Pending.Types     (PtxCondition (..))
-
-
--- TODO: this is not completely safe. If someone changes
--- implementation of Buildable Address. It should be probably more
--- safe to introduce `class PSSimplified` that would have the same
--- implementation has it is with Buildable Address but then person
--- will know it will probably change something for purescript.
--- | Transform Address into CId
-addressToCId :: Address -> CId w
-addressToCId = CId . CHash . sformat F.build
-
-cIdToAddress :: CId w -> Either Text Address
-cIdToAddress (CId (CHash h)) = decodeTextAddress h
->>>>>>> f5c68c86
 
 -- TODO: pass extra information to this function and choose
 -- distribution based on this information. Currently it's always
