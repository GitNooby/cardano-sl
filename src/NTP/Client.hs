{-# LANGUAGE ConstraintKinds       #-}
{-# LANGUAGE FlexibleContexts      #-}
{-# LANGUAGE MultiParamTypeClasses #-}
{-# LANGUAGE NamedFieldPuns        #-}
{-# LANGUAGE RankNTypes            #-}

-- | This module implements functionality of NTP client.

module NTP.Client
    ( startNtpClient
    , NtpClientSettings (..)
    , NtpStopButton (..)
    ) where

import           Control.Concurrent.STM      (atomically)
import           Control.Concurrent.STM.TVar (TVar, newTVarIO, readTVar, readTVarIO,
                                              writeTVar)
import           Control.Lens                ((%=), (.=), _Just)
import           Control.Monad               (forM_, forever, unless, void, when)
import           Control.Monad.Catch         (Exception)
import           Control.Monad.State         (gets)
import           Control.Monad.Trans         (MonadIO (..))
import           Data.Binary                 (decodeOrFail, encode)
import qualified Data.ByteString.Lazy        as LBS
import           Data.Default                (Default (..))
import           Data.List                   (sortOn)
import           Data.Maybe                  (isNothing)
import           Data.Monoid                 ((<>))
import           Data.Text                   (Text)
import           Data.Time.Units             (Microsecond, Second)
import           Data.Typeable               (Typeable)
import           Data.Word                   (Word16)
import           Formatting                  (sformat, shown, (%))
<<<<<<< HEAD
import           Network.Socket              (AddrInfoFlag (AI_PASSIVE), SockAddr (..),
                                              Socket, SocketOption (ReuseAddr),
=======
import           Network.Socket              (AddrInfoFlag (AI_PASSIVE), Family (AF_INET),
                                              SockAddr (..), Socket,
                                              SocketOption (ReuseAddr),
>>>>>>> fdc53ebc
                                              SocketType (Datagram), addrAddress,
                                              addrFamily, addrFlags, bind, close,
                                              defaultHints, defaultProtocol, getAddrInfo,
                                              setSocketOption, socket)
import           Network.Socket.ByteString   (recvFrom, sendTo)
import           Prelude                     hiding (log)
import           Serokell.Util.Concurrent    (modifyTVarS, threadDelay)
import           System.Wlog                 (LoggerName, Severity (..), WithLogger,
                                              logMessage, modifyLoggerName)

import           Mockable.Class              (Mockable)
import           Mockable.Concurrent         (Fork, fork)
import           Mockable.Exception          (Catch, Throw, catchAll, handleAll, throw)
import           NTP.Packet                  (NtpPacket (..), evalClockOffset,
                                              mkCliNtpPacket, ntpPacketSize)
import           NTP.Util                    (resolveNtpHost)

data NtpClientSettings = NtpClientSettings
    { ntpBindPort        :: Word16
      -- ^ port at which client socket binds.
      -- server port to send requets at is always 123
    , ntpServers         :: [String]
      -- ^ list of servers addresses
    , ntpHandler         :: forall m . ( MonadIO m, WithLogger m )
                         => (Microsecond, Microsecond) -> m ()
      -- ^ got time callback (margin, time when client sent request)
    , ntpLogName         :: LoggerName
      -- ^ logger name modifier
    , ntpResponseTimeout :: Microsecond
      -- ^ delay between making requests and response collection;
      -- it also means that handler will be invoked with this lag
    , ntpPollDelay       :: Microsecond
      -- ^ how often to send responses to server
    , ntpMeanSelection   :: [(Microsecond, Microsecond)] -> (Microsecond, Microsecond)
      -- ^ way to sumarize results received from different servers.
      -- this may accept list of lesser size than @length ntpServers@ in case some servers
      -- failed to respond in time, but never an empty list
    }

data NtpClient = NtpClient
    { ncSocket   :: TVar Socket
    , ncState    :: TVar (Maybe [(Microsecond, Microsecond)])
    , ncClosed   :: TVar Bool
    , ncSettings :: NtpClientSettings
    }

mkNtpClient :: MonadIO m => NtpClientSettings -> Socket -> m NtpClient
mkNtpClient ncSettings sock = liftIO $ do
    ncSocket <- newTVarIO sock
    ncState  <- newTVarIO Nothing
    ncClosed <- newTVarIO False
    return NtpClient{..}

instance Default NtpClientSettings where
    def = NtpClientSettings
        { ntpBindPort        = 5237
        , ntpServers         = [ "ntp5.stratum2.ru"
                               , "ntp1.stratum1.ru"
                               , "clock.isc.org"
                               ]
        , ntpHandler         = \_ -> return ()
        , ntpLogName         = "ntp-cli"
        , ntpResponseTimeout = 1000000
        , ntpPollDelay       = 3000000
        , ntpMeanSelection   = \l -> let len = length l in (sortOn fst l) !! ((len - 1) `div` 2)
        }

newtype NtpStopButton = NtpStopButton
    { press :: forall m . ( MonadIO m, WithLogger m
                          , Mockable Fork m, Mockable Throw m, Mockable Catch m )
                          => m ()
    }

newtype FailedToResolveHost = FailedToResolveHost String
    deriving (Show, Typeable)

instance Exception FailedToResolveHost

type NtpMonad m =
    ( MonadIO m
    , WithLogger m
    , Mockable Fork m
    , Mockable Throw m
    , Mockable Catch m
    )

log' :: NtpMonad m => NtpClientSettings -> Severity -> Text -> m ()
log' settings severity msg =
    let logName = ntpLogName settings
    in  modifyLoggerName (<> logName) $ logMessage severity msg

log :: NtpMonad m => NtpClient -> Severity -> Text -> m ()
log cli severity msg = do
    closed <- liftIO $ readTVarIO (ncClosed cli)
    unless closed $ log' (ncSettings cli) severity msg

handleCollectedResponses :: NtpMonad m => NtpClient -> m ()
handleCollectedResponses cli = do
    mres <- liftIO $ readTVarIO (ncState cli)
    let selection = ntpMeanSelection (ncSettings cli)
        handler   = ntpHandler (ncSettings cli)
    case mres of
        Nothing        -> log cli Error "Protocol error: responses are not awaited"
        Just []        -> log cli Warning "No servers responded"
        Just responses -> handleE `handleAll` do
            let time = selection responses
            log cli Notice $ sformat ("Evaluated clock offset: "%shown) time
            handler time
  where
    handleE = log cli Error . sformat ("ntpMeanSelection: "%shown)

doSend :: NtpMonad m => SockAddr -> NtpClient -> m ()
doSend addr cli = do
    sock   <- liftIO $ readTVarIO (ncSocket cli)
    packet <- encode <$> mkCliNtpPacket
    handleAll handleE . void . liftIO $ sendTo sock (LBS.toStrict packet) addr
  where
    -- just log; socket closure is handled by receiver
    handleE =
        log cli Warning . sformat ("Failed to send to "%shown%": "%shown) addr

startSend :: NtpMonad m => [SockAddr] -> NtpClient -> m ()
startSend addrs cli = forever $ do
    let timeout = ntpResponseTimeout (ncSettings cli)
    let poll    = ntpPollDelay (ncSettings cli)
    closed <- liftIO $ readTVarIO (ncClosed cli)
    unless closed $ do
        log cli Info "Sending requests"
        liftIO . atomically . modifyTVarS (ncState cli) $ id .= Just []
        forM_ addrs $
            \addr -> fork $ doSend addr cli
        liftIO $ threadDelay timeout

        log cli Info "Collecting responses"
        handleCollectedResponses cli
        liftIO . atomically . modifyTVarS (ncState cli) $ id .= Nothing
        liftIO $ threadDelay (poll - timeout)

mkSocket :: NtpMonad m => NtpClientSettings -> m Socket
mkSocket settings = doMkSocket `catchAll` handlerE
  where
    doMkSocket = liftIO $ do
        let port = show $ ntpBindPort settings

        -- Copied from Kademlia library
<<<<<<< HEAD
        (serveraddr:_) <- getAddrInfo
                     (Just (defaultHints {addrFlags = [AI_PASSIVE]}))
                     Nothing (Just port)

=======
        serveraddrs <- getAddrInfo
                     (Just (defaultHints {addrFlags = [AI_PASSIVE]}))
                     Nothing (Just port)

        let serveraddr = head $ filter (\a -> addrFamily a == AF_INET) serveraddrs

>>>>>>> fdc53ebc
        sock <- socket (addrFamily serveraddr) Datagram defaultProtocol
        setSocketOption sock ReuseAddr 1
        bind sock (addrAddress serveraddr)
        return sock
    handlerE e = do
        log' settings Warning $
            sformat ("Failed to create socket, retrying in 5 sec... (reason: "%shown%")")
            e
        liftIO $ threadDelay (5 :: Second)
        mkSocket settings

handleNtpPacket :: NtpMonad m => NtpClient -> NtpPacket -> m ()
handleNtpPacket cli packet = do
    log cli Debug $ sformat ("Got packet "%shown) packet

    clockOffset <- evalClockOffset packet

    log cli Info $ sformat ("Received time delta "%shown) clockOffset

    late <- liftIO . atomically . modifyTVarS (ncState cli) $ do
        _Just %= ((clockOffset, ntpOriginTime packet) :)
        gets isNothing
    when late $
        log cli Warning "Response was too late"

doReceive :: NtpMonad m => NtpClient -> m ()
doReceive cli = do
    sock <- liftIO . readTVarIO $ ncSocket cli
    forever $ do
        (received, _) <- liftIO $ recvFrom sock ntpPacketSize
        let eNtpPacket = decodeOrFail $ LBS.fromStrict received
        case eNtpPacket of
            Left  (_, _, err)    ->
                log cli Warning $ sformat ("Error while receiving time: "%shown) err
            Right (_, _, packet) ->
                handleNtpPacket cli packet

startReceive :: NtpMonad m => NtpClient -> m ()
startReceive cli = do
    doReceive cli `catchAll` handleE
  where
    -- got error while receiving data, recreate socket
    handleE e = do
        closed <- liftIO . readTVarIO $ ncClosed cli
        unless closed $ do
            log cli Debug $ sformat ("Socket closed, recreating (reason: "%shown%")") e
            sock <- mkSocket $ ncSettings cli
            closed' <- liftIO . atomically $ do
                writeTVar (ncSocket cli) sock
                readTVar  (ncClosed cli)
            -- extra check in case socket was closed by stopping client
            -- while we recreated socket
            unless closed' $
                startReceive cli

stopNtpClient :: NtpMonad m => NtpClient -> m ()
stopNtpClient cli = do
    log cli Notice "Stopped"
    sock <- liftIO . atomically $ do
        writeTVar (ncClosed cli) True
        readTVar  (ncSocket cli)

    -- unblock receiving from socket in case no one replies
    liftIO (close sock) `catchAll` \_ -> return ()

startNtpClient :: NtpMonad m => NtpClientSettings -> m NtpStopButton
startNtpClient settings = do
    sock <- mkSocket settings
    cli <- mkNtpClient settings sock

    void . fork $ startReceive cli

    addrs <- mapM resolveHost $ ntpServers settings
    void . fork $ startSend addrs cli

    log cli Notice "Launched"

    return NtpStopButton { press = stopNtpClient cli }
  where
    resolveHost host = do
        maddr <- liftIO $ resolveNtpHost host
        case maddr of
            Nothing   -> throw $ FailedToResolveHost host
            Just addr -> return addr<|MERGE_RESOLUTION|>--- conflicted
+++ resolved
@@ -31,14 +31,9 @@
 import           Data.Typeable               (Typeable)
 import           Data.Word                   (Word16)
 import           Formatting                  (sformat, shown, (%))
-<<<<<<< HEAD
-import           Network.Socket              (AddrInfoFlag (AI_PASSIVE), SockAddr (..),
-                                              Socket, SocketOption (ReuseAddr),
-=======
 import           Network.Socket              (AddrInfoFlag (AI_PASSIVE), Family (AF_INET),
                                               SockAddr (..), Socket,
                                               SocketOption (ReuseAddr),
->>>>>>> fdc53ebc
                                               SocketType (Datagram), addrAddress,
                                               addrFamily, addrFlags, bind, close,
                                               defaultHints, defaultProtocol, getAddrInfo,
@@ -184,19 +179,12 @@
         let port = show $ ntpBindPort settings
 
         -- Copied from Kademlia library
-<<<<<<< HEAD
-        (serveraddr:_) <- getAddrInfo
-                     (Just (defaultHints {addrFlags = [AI_PASSIVE]}))
-                     Nothing (Just port)
-
-=======
         serveraddrs <- getAddrInfo
                      (Just (defaultHints {addrFlags = [AI_PASSIVE]}))
                      Nothing (Just port)
 
         let serveraddr = head $ filter (\a -> addrFamily a == AF_INET) serveraddrs
 
->>>>>>> fdc53ebc
         sock <- socket (addrFamily serveraddr) Datagram defaultProtocol
         setSocketOption sock ReuseAddr 1
         bind sock (addrAddress serveraddr)
