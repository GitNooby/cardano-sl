--- conflicted
+++ resolved
@@ -17,38 +17,21 @@
 import           Formatting             (sformat, stext, (%))
 import           System.Wlog            (WithLogger, logWarning)
 
-<<<<<<< HEAD
 import           Pos.Core               (AddressIgnoringAttributes (AddressIA))
 import           Pos.Crypto             (WithHash (..), shortHashF)
 import           Pos.DB                 (MonadDBRead, MonadGState, MonadRealDB)
-import qualified Pos.DB.GState          as GS
 import qualified Pos.DB.GState.Balances as GS
 import           Pos.Txp                (GenericToilModifier (..), MonadTxpMem,
                                          TxAux (..), TxOutAux (..), Utxo,
                                          addrBelongsToSet, applyToil, getLocalTxsNUndo,
                                          getUtxoModifier, runToilAction, topsortTxs,
                                          txOutValue, _bvStakes)
+import qualified Pos.Txp.DB             as DB
 import           Pos.Types              (Address (..), Coin, mkCoin, sumCoins,
                                          unsafeIntegerToCoin)
 import qualified Pos.Util.Modifier      as MM
-=======
-import           Pos.Core                     (AddressIgnoringAttributes (AddressIA))
-import           Pos.Crypto                   (WithHash (..), shortHashF)
-import           Pos.DB                       (MonadDBRead, MonadRealDB)
-import qualified Pos.DB.GState.Balances       as GS
-import           Pos.Txp                      (GenericToilModifier (..), MonadTxpMem,
-                                               TxAux (..), TxOutAux (..), Utxo,
-                                               addrBelongsToSet, applyToil,
-                                               getLocalTxsNUndo, getUtxoModifier,
-                                               runToilAction, topsortTxs, txOutValue,
-                                               _bvStakes)
-import qualified Pos.Txp.DB                   as DB
-import           Pos.Types                    (Address (..), Coin, mkCoin, sumCoins,
-                                               unsafeIntegerToCoin)
-import qualified Pos.Util.Modifier            as MM
-import           Pos.Wallet.Web.State         (WebWalletModeDB)
-import qualified Pos.Wallet.Web.State         as WS
->>>>>>> ee344327
+import           Pos.Wallet.Web.State   (WebWalletModeDB)
+import qualified Pos.Wallet.Web.State   as WS
 
 -- | A class which have the methods to get state of address' balance
 class Monad m => MonadBalances m where
@@ -64,27 +47,37 @@
     getOwnUtxos = lift . getOwnUtxos
     getBalance = lift . getBalance
 
-
 getBalanceFromUtxo :: MonadBalances m => Address -> m Coin
 getBalanceFromUtxo addr =
     unsafeIntegerToCoin . sumCoins .
     map (txOutValue . toaOut) . toList <$> getOwnUtxo addr
 
 type BalancesEnv ext ctx m =
-    (MonadRealDB ctx m, MonadDBRead m, MonadGState m, MonadMask m, WithLogger m, MonadTxpMem ext ctx m)
+    ( MonadRealDB ctx m
+    , MonadDBRead m
+    , MonadGState m
+    , WebWalletModeDB ctx m
+    , MonadMask m
+    , WithLogger m
+    , MonadTxpMem ext ctx m)
 
 getOwnUtxosDefault :: BalancesEnv ext ctx m => [Address] -> m Utxo
-getOwnUtxosDefault addr = do
-    utxo <- GS.getFilteredUtxo addr
+getOwnUtxosDefault addrs = do
+    let isRedeem (RedeemAddress _) = True
+        isRedeem _                 = False
+        redeemAddrs = filter isRedeem addrs
+        commonAddrs = filter (not . isRedeem) addrs
+
     updates <- getUtxoModifier
-    let addrsSet = HS.fromList $ AddressIA <$> addr
-        toDel    = MM.deletions updates
-        toAdd    = HM.filter (`addrBelongsToSet` addrsSet) $
-                   MM.insertionsMap updates
-        utxo'    = foldr M.delete utxo toDel
-    return $ HM.foldrWithKey M.insert utxo' toAdd
+    commonUtxo <- if null commonAddrs then pure mempty
+                    else WS.getWalletUtxo
+    redeemUtxo <- if null redeemAddrs then pure mempty
+                    else DB.getFilteredUtxo redeemAddrs
 
-<<<<<<< HEAD
+    let allUtxo = MM.modifyMap updates $ commonUtxo <> redeemUtxo
+        addrsSet = HS.fromList $ AddressIA <$> addrs
+    pure $ M.filter (`addrBelongsToSet` addrsSet) allUtxo
+
 getBalanceDefault :: (BalancesEnv ext ctx m, MonadBalances m) => Address -> m Coin
 getBalanceDefault PubKeyAddress{..} = do
     (txs, undos) <- getLocalTxsNUndo
@@ -98,60 +91,12 @@
             (_, ToilModifier{..}) <- runToilAction @_ @() (applyToil txsAndUndos)
             let stake = HM.lookup addrKeyHash $ _bvStakes _tmBalances
             maybe getFromDb pure stake
-  where
+    where
     logWarn er = logWarning $
         sformat ("Couldn't compute balance of "%shortHashF%
-                     " using mempool, reason: "%stext) addrKeyHash er
+                        " using mempool, reason: "%stext) addrKeyHash er
     getFromDb = fromMaybe (mkCoin 0) <$> GS.getRealStake addrKeyHash
 getBalanceDefault addr = getBalanceFromUtxo addr
-=======
-runBalancesRedirect :: BalancesRedirect m a -> m a
-runBalancesRedirect = coerce
-
-instance
-    ( MonadDBRead m
-    , MonadRealDB m
-    , WebWalletModeDB m
-    , MonadMask m
-    , WithLogger m
-    , MonadTxpMem ext m, t ~ IdentityT) =>
-        MonadBalances (Ether.TaggedTrans BalancesRedirectTag t m)
-  where
-    getOwnUtxos addrs = do
-        let isRedeem (RedeemAddress _) = True
-            isRedeem _                 = False
-            redeemAddrs = filter isRedeem addrs
-            commonAddrs = filter (not . isRedeem) addrs
-
-        updates <- getUtxoModifier
-        commonUtxo <- if null commonAddrs then pure mempty
-                      else WS.getWalletUtxo
-        redeemUtxo <- if null redeemAddrs then pure mempty
-                      else DB.getFilteredUtxo redeemAddrs
-
-        let allUtxo = MM.modifyMap updates $ commonUtxo <> redeemUtxo
-            addrsSet = HS.fromList $ AddressIA <$> addrs
-        pure $ M.filter (`addrBelongsToSet` addrsSet) allUtxo
-
-    getBalance PubKeyAddress{..} = do
-        (txs, undos) <- getLocalTxsNUndo
-        let wHash (i, TxAux tx _ _) = WithHash tx i
-        case topsortTxs wHash txs of
-            Nothing -> do
-                logWarn "couldn't topsort mempool txs"
-                getFromDb
-            Just ordered -> do
-                let txsAndUndos = mapMaybe (\(id, tx) -> (tx,) <$> HM.lookup id undos) ordered
-                (_, ToilModifier{..}) <- runToilAction @_ @() (applyToil txsAndUndos)
-                let stake = HM.lookup addrKeyHash $ _bvStakes _tmBalances
-                maybe getFromDb pure stake
-      where
-        logWarn er = logWarning $
-            sformat ("Couldn't compute balance of "%shortHashF%
-                         " using mempool, reason: "%stext) addrKeyHash er
-        getFromDb = fromMaybe (mkCoin 0) <$> GS.getRealStake addrKeyHash
-    getBalance addr = getBalanceFromUtxo addr
->>>>>>> ee344327
 
 getOwnUtxo :: MonadBalances m => Address -> m Utxo
 getOwnUtxo = getOwnUtxos . one