--- conflicted
+++ resolved
@@ -26,15 +26,11 @@
 import qualified Pos.DB.GState                as GS
 import qualified Pos.DB.GState.Balances       as GS
 import           Pos.Txp                      (GenericToilModifier (..), MonadTxpMem,
-<<<<<<< HEAD
                                                TxAux (..), TxOutAux (..), Utxo,
-                                               addrBelongsTo, applyToil, getLocalTxsNUndo,
-=======
-                                               TxOutAux (..), Utxo, addrBelongsToSet,
-                                               applyToil, getLocalTxsNUndo,
->>>>>>> c57a9d4c
-                                               getUtxoModifier, runToilAction, topsortTxs,
-                                               txOutValue, _bvStakes)
+                                               addrBelongsToSet, applyToil,
+                                               getLocalTxsNUndo, getUtxoModifier,
+                                               runToilAction, topsortTxs, txOutValue,
+                                               _bvStakes)
 import           Pos.Types                    (Address (..), Coin, mkCoin, sumCoins,
                                                unsafeIntegerToCoin)
 import qualified Pos.Util.Modifier            as MM
