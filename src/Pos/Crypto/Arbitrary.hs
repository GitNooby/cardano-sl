{-# LANGUAGE TypeApplications #-}
-- | `Arbitrary` instances for using in tests and benchmarks

module Pos.Crypto.Arbitrary
    ( KeyPair(..)
    ) where

import           Control.Lens                (view, _1, _2, _3, _4)
import           Data.Binary                 (Binary)
import           Data.List.NonEmpty          (fromList)
import           System.IO.Unsafe            (unsafePerformIO)
import           Test.QuickCheck             (Arbitrary (..), elements)
import           Universum

import           Pos.Crypto.Arbitrary.Hash   ()
import           Pos.Crypto.Arbitrary.Unsafe ()
<<<<<<< HEAD
import           Pos.Crypto.SecretSharing    (EncShare, Secret, Share, VssKeyPair,
                                              VssPublicKey, decryptShare, genSharedSecret,
                                              toVssPublicKey, vssKeyGen)
import           Pos.Crypto.SerTypes         (LEncShare, LSecret, LShare, LVssPublicKey)
import           Pos.Crypto.Signing          (PublicKey, SecretKey, Signature, Signed,
                                              keyGen, mkSigned, sign)
import           Pos.Util                    (Serialized (..))
import           Pos.Util.Arbitrary          (Nonrepeating (..), sublistN, unsafeMakeList,
=======
import           Pos.Crypto.SecretSharing    (EncShare, Secret, SecretProof,
                                              SecretSharingExtra, Share, VssKeyPair,
                                              VssPublicKey, decryptShare,
                                              genSharedSecret, toVssPublicKey, vssKeyGen)
import           Pos.Crypto.SerTypes         (LEncShare, LSecret, LShare, LVssPublicKey)
import           Pos.Crypto.Signing          (PublicKey, SecretKey, Signature, Signed,
                                              keyGen, mkSigned, sign)
import           Pos.Util.Arbitrary          (Nonrepeating (..), sublistN,
>>>>>>> 4448b0b6
                                              unsafeMakePool)

{- A note on 'Arbitrary' instances
~~~~~~~~~~~~~~~~~~~~~~~~~~~~~~~~~~

We can't make an 'Arbitrary' instance for keys or seeds because generating
them safely requires randomness which must come from IO (we could use an
'arbitrary' randomness generator for an 'Arbitrary' instance, but then what's
the point of testing key generation when we use different generators in
production and in tests?). So, we just generate lots of keys and seeds with
'unsafePerformIO' and use them for everything.
-}

----------------------------------------------------------------------------
-- Arbitrary signing keys
----------------------------------------------------------------------------

-- | 'PublicKey' with corresponding 'SecretKey'.
data KeyPair = KeyPair
    { getPub :: PublicKey
    , getSec :: SecretKey
    } deriving (Eq, Ord, Show)

keys :: [KeyPair]
keys = unsafeMakePool "[generating keys for tests...]" 50 $ uncurry KeyPair <$> keyGen
{-# NOINLINE keys #-}

instance Arbitrary KeyPair where
    arbitrary = elements keys

instance Arbitrary PublicKey where
    arbitrary = getPub <$> arbitrary
instance Arbitrary SecretKey where
    arbitrary = getSec <$> arbitrary

instance Nonrepeating KeyPair where
    nonrepeating n = sublistN n keys

instance Nonrepeating PublicKey where
    nonrepeating n = map getPub <$> nonrepeating n
instance Nonrepeating SecretKey where
    nonrepeating n = map getSec <$> nonrepeating n

----------------------------------------------------------------------------
-- Arbitrary VSS keys
----------------------------------------------------------------------------

vssKeys :: [VssKeyPair]
vssKeys = unsafeMakePool "[generating VSS keys for tests...]" 50 vssKeyGen
{-# NOINLINE vssKeys #-}

instance Arbitrary VssKeyPair where
    arbitrary = elements vssKeys

instance Arbitrary VssPublicKey where
    arbitrary = toVssPublicKey <$> arbitrary

instance Arbitrary LVssPublicKey where
    arbitrary = serialize @VssPublicKey <$> arbitrary

instance Nonrepeating VssKeyPair where
    nonrepeating n = sublistN n vssKeys

instance Nonrepeating VssPublicKey where
    nonrepeating n = map toVssPublicKey <$> nonrepeating n

----------------------------------------------------------------------------
-- Arbitrary signatures
----------------------------------------------------------------------------

instance (Binary a, Arbitrary a) => Arbitrary (Signature a) where
    arbitrary = sign <$> arbitrary <*> arbitrary

instance (Binary a, Arbitrary a) => Arbitrary (Signed a) where
    arbitrary = mkSigned <$> arbitrary <*> arbitrary

----------------------------------------------------------------------------
-- Arbitrary secrets
----------------------------------------------------------------------------

sharedSecrets :: [(SecretSharingExtra, Secret, SecretProof, [EncShare])]
sharedSecrets =
    unsafeMakePool "[generating shared secrets for tests...]" 50 $
        genSharedSecret 1000 (map toVssPublicKey $ fromList vssKeys)
{-# NOINLINE sharedSecrets #-}

instance Arbitrary SecretSharingExtra where
    arbitrary = elements $ fmap (view _1) sharedSecrets

instance Arbitrary Secret where
    arbitrary = elements $ fmap (view _2) sharedSecrets

instance Arbitrary LSecret where
    arbitrary = serialize @Secret <$> arbitrary

instance Arbitrary SecretProof where
    arbitrary = elements $ fmap (view _3) sharedSecrets

instance Arbitrary EncShare where
    arbitrary = elements $ concat $ fmap (view _4) sharedSecrets

instance Arbitrary LEncShare where
    arbitrary = serialize @EncShare <$> arbitrary

instance Arbitrary Share where
    arbitrary = unsafePerformIO <$> (decryptShare <$> arbitrary <*> arbitrary)

instance Arbitrary LShare where
    arbitrary = serialize @Share <$> arbitrary<|MERGE_RESOLUTION|>--- conflicted
+++ resolved
@@ -14,26 +14,15 @@
 
 import           Pos.Crypto.Arbitrary.Hash   ()
 import           Pos.Crypto.Arbitrary.Unsafe ()
-<<<<<<< HEAD
-import           Pos.Crypto.SecretSharing    (EncShare, Secret, Share, VssKeyPair,
+import           Pos.Crypto.SecretSharing    (EncShare, Secret, SecretProof,
+                                              SecretSharingExtra, Share, VssKeyPair,
                                               VssPublicKey, decryptShare, genSharedSecret,
                                               toVssPublicKey, vssKeyGen)
 import           Pos.Crypto.SerTypes         (LEncShare, LSecret, LShare, LVssPublicKey)
 import           Pos.Crypto.Signing          (PublicKey, SecretKey, Signature, Signed,
                                               keyGen, mkSigned, sign)
 import           Pos.Util                    (Serialized (..))
-import           Pos.Util.Arbitrary          (Nonrepeating (..), sublistN, unsafeMakeList,
-=======
-import           Pos.Crypto.SecretSharing    (EncShare, Secret, SecretProof,
-                                              SecretSharingExtra, Share, VssKeyPair,
-                                              VssPublicKey, decryptShare,
-                                              genSharedSecret, toVssPublicKey, vssKeyGen)
-import           Pos.Crypto.SerTypes         (LEncShare, LSecret, LShare, LVssPublicKey)
-import           Pos.Crypto.Signing          (PublicKey, SecretKey, Signature, Signed,
-                                              keyGen, mkSigned, sign)
-import           Pos.Util.Arbitrary          (Nonrepeating (..), sublistN,
->>>>>>> 4448b0b6
-                                              unsafeMakePool)
+import           Pos.Util.Arbitrary          (Nonrepeating (..), sublistN, unsafeMakePool)
 
 {- A note on 'Arbitrary' instances
 ~~~~~~~~~~~~~~~~~~~~~~~~~~~~~~~~~~
