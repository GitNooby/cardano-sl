{-# LANGUAGE Rank2Types          #-}
{-# LANGUAGE ScopedTypeVariables #-}

-- | Higher-level DB functionality.

module Pos.DB.DB
       ( openNodeDBs
       , initNodeDBs
       , getTip
       , getTipBlock
       , getTipBlockHeader
       , loadBlundsFromTipWhile
       , loadBlundsFromTipByDepth
       , sanityCheckDB
       ) where

import qualified Control.Concurrent.ReadWriteLock as RWL
import           Control.Monad.Catch              (MonadMask)
import           System.Directory                 (createDirectoryIfMissing,
                                                   doesDirectoryExist,
                                                   removeDirectoryRecursive)
import           System.FilePath                  ((</>))
import           System.Wlog                      (WithLogger)
import           Universum

<<<<<<< HEAD
import           Pos.Block.Types          (Blund)
import           Pos.Context.Class        (WithNodeContext)
import           Pos.Context.Functions    (genesisLeadersM)
import           Pos.DB.Block             (getBlock, loadBlundsByDepth, loadBlundsWhile,
                                           prepareBlockDB)
import           Pos.DB.Class             (MonadDB)
import           Pos.DB.Error             (DBError (DBMalformed))
import           Pos.DB.Functions         (openDB)
import           Pos.DB.GState.BlockExtra (prepareGStateBlockExtra)
import           Pos.DB.GState.Common     (getTip)
import           Pos.DB.GState.GState     (prepareGStateDB, sanityCheckGStateDB)
import           Pos.DB.Lrc               (prepareLrcDB)
import           Pos.DB.Misc              (prepareMiscDB)
import           Pos.DB.Types             (NodeDBs (..))
import           Pos.Ssc.Class.Helpers    (SscHelpersClass)
import           Pos.Types                (Block, BlockHeader, getBlockHeader, headerHash,
                                           mkGenesisBlock)
import           Pos.Util                 (NewestFirst, inAssertMode)
=======
import           Pos.Block.Types                  (Blund)
import           Pos.Context.Class                (WithNodeContext)
import           Pos.Context.Functions            (genesisLeadersM)
import           Pos.DB.Block                     (getBlock, loadBlundsByDepth,
                                                   loadBlundsWhile, prepareBlockDB)
import           Pos.DB.Class                     (MonadDB)
import           Pos.DB.Error                     (DBError (DBMalformed))
import           Pos.DB.Functions                 (openDB)
import           Pos.DB.GState.BlockExtra         (prepareGStateBlockExtra)
import           Pos.DB.GState.Common             (getTip)
import           Pos.DB.GState.GState             (prepareGStateDB, sanityCheckGStateDB)
import           Pos.DB.Lrc                       (prepareLrcDB)
import           Pos.DB.Misc                      (prepareMiscDB)
import           Pos.DB.Types                     (NodeDBs (..))
import           Pos.Ssc.Class.Types              (Ssc)
import           Pos.Types                        (Block, BlockHeader, getBlockHeader,
                                                   headerHash, mkGenesisBlock)
import           Pos.Util                         (NewestFirst, inAssertMode)
>>>>>>> 67451183

-- | Open all DBs stored on disk.
openNodeDBs
    :: (MonadIO m)
    => Bool -> FilePath -> m (NodeDBs ssc)
openNodeDBs recreate fp = do
    liftIO $
        whenM ((recreate &&) <$> doesDirectoryExist fp) $
            removeDirectoryRecursive fp
    let blockPath = fp </> "blocks"
    let gStatePath = fp </> "gState"
    let lrcPath = fp </> "lrc"
    let miscPath = fp </> "misc"
    mapM_ ensureDirectoryExists [blockPath, gStatePath, lrcPath, miscPath]
    _blockDB <- openDB blockPath
    _gStateDB <- openDB gStatePath
    _lrcDB <- openDB lrcPath
    _miscDB <- openDB miscPath
    _miscLock <- liftIO RWL.new
    pure NodeDBs {..}

-- | Initialize DBs if necessary.
initNodeDBs
    :: forall ssc m.
       (SscHelpersClass ssc, WithNodeContext ssc m, MonadDB ssc m)
    => m ()
initNodeDBs = do
    leaders0 <- genesisLeadersM
    let genesisBlock0 = mkGenesisBlock Nothing 0 leaders0
        initialTip = headerHash genesisBlock0
    prepareBlockDB genesisBlock0
    prepareGStateDB initialTip
    prepareGStateBlockExtra initialTip
    prepareLrcDB
    prepareMiscDB

-- | Get block corresponding to tip.
getTipBlock
    :: (SscHelpersClass ssc, MonadDB ssc m)
    => m (Block ssc)
getTipBlock = maybe onFailure pure =<< getBlock =<< getTip
  where
    onFailure = throwM $ DBMalformed "there is no block corresponding to tip"

-- | Get BlockHeader corresponding to tip.
getTipBlockHeader
    :: (SscHelpersClass ssc, MonadDB ssc m)
    => m (BlockHeader ssc)
getTipBlockHeader = getBlockHeader <$> getTipBlock

-- | Load blunds from BlockDB starting from tip and while the @condition@ is
-- true.
loadBlundsFromTipWhile
    :: (SscHelpersClass ssc, MonadDB ssc m)
    => (Block ssc -> Bool) -> m (NewestFirst [] (Blund ssc))
loadBlundsFromTipWhile condition = getTip >>= loadBlundsWhile condition

-- | Load blunds from BlockDB starting from tip which have depth less than
-- given.
loadBlundsFromTipByDepth
    :: (SscHelpersClass ssc, MonadDB ssc m)
    => Word -> m (NewestFirst [] (Blund ssc))
loadBlundsFromTipByDepth d = getTip >>= loadBlundsByDepth d

sanityCheckDB
    :: (MonadMask m, MonadDB ssc m, WithLogger m)
    => m ()
sanityCheckDB = inAssertMode sanityCheckGStateDB

----------------------------------------------------------------------------
-- Details
----------------------------------------------------------------------------

ensureDirectoryExists
    :: MonadIO m
    => FilePath -> m ()
ensureDirectoryExists = liftIO . createDirectoryIfMissing True<|MERGE_RESOLUTION|>--- conflicted
+++ resolved
@@ -23,26 +23,6 @@
 import           System.Wlog                      (WithLogger)
 import           Universum
 
-<<<<<<< HEAD
-import           Pos.Block.Types          (Blund)
-import           Pos.Context.Class        (WithNodeContext)
-import           Pos.Context.Functions    (genesisLeadersM)
-import           Pos.DB.Block             (getBlock, loadBlundsByDepth, loadBlundsWhile,
-                                           prepareBlockDB)
-import           Pos.DB.Class             (MonadDB)
-import           Pos.DB.Error             (DBError (DBMalformed))
-import           Pos.DB.Functions         (openDB)
-import           Pos.DB.GState.BlockExtra (prepareGStateBlockExtra)
-import           Pos.DB.GState.Common     (getTip)
-import           Pos.DB.GState.GState     (prepareGStateDB, sanityCheckGStateDB)
-import           Pos.DB.Lrc               (prepareLrcDB)
-import           Pos.DB.Misc              (prepareMiscDB)
-import           Pos.DB.Types             (NodeDBs (..))
-import           Pos.Ssc.Class.Helpers    (SscHelpersClass)
-import           Pos.Types                (Block, BlockHeader, getBlockHeader, headerHash,
-                                           mkGenesisBlock)
-import           Pos.Util                 (NewestFirst, inAssertMode)
-=======
 import           Pos.Block.Types                  (Blund)
 import           Pos.Context.Class                (WithNodeContext)
 import           Pos.Context.Functions            (genesisLeadersM)
@@ -57,11 +37,10 @@
 import           Pos.DB.Lrc                       (prepareLrcDB)
 import           Pos.DB.Misc                      (prepareMiscDB)
 import           Pos.DB.Types                     (NodeDBs (..))
-import           Pos.Ssc.Class.Types              (Ssc)
+import           Pos.Ssc.Class.Helpers            (SscHelpersClass)
 import           Pos.Types                        (Block, BlockHeader, getBlockHeader,
                                                    headerHash, mkGenesisBlock)
 import           Pos.Util                         (NewestFirst, inAssertMode)
->>>>>>> 67451183
 
 -- | Open all DBs stored on disk.
 openNodeDBs
