{-# OPTIONS_GHC -fno-warn-unused-top-binds #-}

-- This module is to be moved later anywhere else, just to have a
-- starting point

-- | Types representing client (wallet) requests on wallet API.
module Pos.Wallet.Web.ClientTypes
      ( SyncProgress (..)
      , CId (..)
      , CHash (..)
      , CPassPhrase (..)
      , MCPassPhrase
      , CProfile (..)
      , CPwHash
      , CTx (..)
      , CTxId
      , CTxMeta (..)
      , CTExMeta (..)
      , CInitialized (..)
      , AccountId (..)
      , CAccountId (..)
      , CWAddressMeta (..)
      , CAddress (..)
      , CAccount (..)
      , CWalletAssurance (..)
      , CAccountMeta (..)
      , CAccountInit (..)
      , CWallet (..)
      , CWalletMeta (..)
      , CWalletInit (..)
      , CUpdateInfo (..)
      , CWalletRedeem (..)
      , CPaperVendWalletRedeem (..)
      , CCoin
      , mkCCoin
      , coinFromCCoin
      , PassPhraseLU
      , CElectronCrashReport (..)
      , NotifyEvent (..)
      , WithDerivationPath (..)
      , Wal (..)
      , Addr (..)
      , addressToCId
      , cIdToAddress
      , encToCId
      , passPhraseToCPassPhrase
      , cPassPhraseToPassPhrase
      , mkCTx
      , mkCTxId
      , txIdToCTxId
      , txContainsTitle
      , toCUpdateInfo
      , walletAddrMetaToAccount
      , fromCAccountId
      , toCAccountId
      ) where

import           Universum

import           Control.Arrow          ((&&&))
import qualified Data.ByteString.Lazy   as LBS
import           Data.Default           (Default, def)
import           Data.Hashable          (Hashable (..))
import           Data.Text              (Text, isInfixOf, splitOn, toLower)
import           Data.Text.Buildable    (build)
import           Data.Time.Clock.POSIX  (POSIXTime)
import           Data.Typeable          (Typeable)
import           Formatting             (bprint, sformat, (%))
import qualified Formatting             as F
import qualified Prelude
import qualified Serokell.Util.Base16   as Base16
import           Servant.Multipart      (FileData, FromMultipart (..), lookupFile,
                                         lookupInput)

import           Pos.Aeson.Types        ()
import           Pos.Binary.Class       (decodeFull, encodeStrict)
import           Pos.Client.Txp.History (TxHistoryEntry (..))
import           Pos.Core.Coin          (mkCoin)
import           Pos.Core.Types         (ScriptVersion)
import           Pos.Crypto             (EncryptedSecretKey, PassPhrase, encToPublic,
                                         hashHexF)
import           Pos.Txp.Core.Types     (Tx (..), TxId, TxOut, txOutAddress, txOutValue)
import           Pos.Types              (Address (..), BlockVersion, ChainDifficulty,
                                         Coin, SoftwareVersion, decodeTextAddress,
                                         makePubKeyAddress, sumCoins, unsafeGetCoin,
                                         unsafeIntegerToCoin)
import           Pos.Update.Core        (BlockVersionData (..), StakeholderVotes,
                                         UpdateProposal (..), isPositiveVote)
import           Pos.Update.Poll        (ConfirmedProposalState (..))
import           Pos.Util.BackupPhrase  (BackupPhrase)


data SyncProgress = SyncProgress
    { _spLocalCD   :: ChainDifficulty
    , _spNetworkCD :: Maybe ChainDifficulty
    , _spPeers     :: Word
    } deriving (Show, Generic, Typeable)

instance Default SyncProgress where
    def = SyncProgress 0 mzero 0

-- Notifications
data NotifyEvent
    = ConnectionOpened
    -- _ | NewWalletTransaction CId
    -- _ | NewTransaction
    | NetworkDifficultyChanged ChainDifficulty -- ie new block or fork (rollback)
    | LocalDifficultyChanged ChainDifficulty -- ie new block or fork (rollback)
    | ConnectedPeersChanged Word
    | UpdateAvailable
    | ConnectionClosed
    deriving (Show, Generic)

-- | Client hash
newtype CHash = CHash Text
    deriving (Show, Eq, Ord, Generic, Buildable)

instance Hashable CHash where
    hashWithSalt s (CHash h) = hashWithSalt s h

-- | Client address
-- @w@ is phantom type and stands for type of item this address belongs to.
newtype CId w = CId CHash
    deriving (Show, Eq, Ord, Generic, Hashable, Buildable)

-- | Marks address as belonging to wallet set.
data Wal = Wal
    deriving (Show, Generic)

-- | Marks address as belonging to account.
data Addr = Addr
    deriving (Show, Generic)

-- TODO: this is not completely safe. If someone changes
-- implementation of Buildable Address. It should be probably more
-- safe to introduce `class PSSimplified` that would have the same
-- implementation has it is with Buildable Address but then person
-- will know it will probably change something for purescript.
-- | Transform Address into CId
addressToCId :: Address -> CId w
addressToCId = CId . CHash . sformat F.build

cIdToAddress :: CId w -> Either Text Address
cIdToAddress (CId (CHash h)) = decodeTextAddress h

encToCId :: EncryptedSecretKey -> CId w
encToCId = addressToCId . makePubKeyAddress . encToPublic

-- | Client transaction id
newtype CTxId = CTxId CHash
    deriving (Show, Eq, Generic, Hashable)

mkCTxId :: Text -> CTxId
mkCTxId = CTxId . CHash

-- | transform TxId into CTxId
txIdToCTxId :: TxId -> CTxId
txIdToCTxId = mkCTxId . sformat hashHexF

convertTxOutputs :: [TxOut] -> [(CId w, CCoin)]
convertTxOutputs = map (addressToCId . txOutAddress &&& mkCCoin . txOutValue)

mkCTx
    :: ChainDifficulty    -- ^ Current chain difficulty (to get confirmations)
    -> TxHistoryEntry     -- ^ Tx history entry
    -> CTxMeta            -- ^ Transaction metadata
    -> CTx
mkCTx diff THEntry {..} meta = CTx {..}
  where
    ctId = txIdToCTxId _thTxId
    outputs = toList $ _txOutputs _thTx
    ctAmount = mkCCoin . unsafeIntegerToCoin . sumCoins $ map txOutValue outputs
    ctConfirmations = maybe 0 fromIntegral $ (diff -) <$> _thDifficulty
    ctMeta = meta
    ctInputAddrs = map addressToCId _thInputAddrs
    ctOutputAddrs = map addressToCId _thOutputAddrs

newtype CPassPhrase = CPassPhrase Text
    deriving (Eq, Generic)

-- | This is most common use case for 'CPassPhrase', as there is a default
-- value for it
type MCPassPhrase = Maybe CPassPhrase

instance Show CPassPhrase where
    show _ = "<pass phrase>"

passPhraseToCPassPhrase :: PassPhrase -> CPassPhrase
passPhraseToCPassPhrase passphrase =
    CPassPhrase . Base16.encode $ encodeStrict passphrase

cPassPhraseToPassPhrase
    :: CPassPhrase -> Either Text PassPhrase
cPassPhraseToPassPhrase (CPassPhrase text) =
    first toText . decodeFull . LBS.fromStrict =<< Base16.decode text

----------------------------------------------------------------------------
-- Wallet
----------------------------------------------------------------------------

-- | Wallet identifier
data AccountId = AccountId
    { -- | Address of wallet set this wallet belongs to
      aiWSId  :: CId Wal
    , -- | Derivation index of this wallet key
      aiIndex :: Word32
    } deriving (Eq, Show, Generic, Typeable)

instance Hashable AccountId

instance Buildable AccountId where
    build AccountId{..} =
        bprint (F.build%"@"%F.build) aiWSId aiIndex

newtype CAccountId = CAccountId Text
    deriving (Eq, Show, Generic, Buildable)

toCAccountId :: AccountId -> CAccountId
toCAccountId = CAccountId . sformat F.build

fromCAccountId :: CAccountId -> Either Text AccountId
fromCAccountId (CAccountId url) =
    case splitOn "@" url of
        [part1, part2] -> do
            aiWSId  <- addressToCId <$> decodeTextAddress part1
            aiIndex <- maybe (Left "Invalid wallet index") Right $
                            readMaybe $ toString part2
            return AccountId{..}
        _ -> Left "Expected 2 parts separated by '@'"

-- | Account identifier
data CWAddressMeta = CWAddressMeta
    { -- | Address of wallet set this account belongs to
      cwamWSId         :: CId Wal
    , -- | First index in derivation path of this account key
<<<<<<< HEAD
      cwamWalletIndex  :: Word32
=======
      caaWalletIndex   :: Word32
>>>>>>> a639bf82
    , -- | Second index in derivation path of this account key
      cwamAccountIndex :: Word32
    , -- | Actual adress of this account
      cwamId           :: CId Addr
    } deriving (Eq, Ord, Show, Generic, Typeable)

instance Buildable CWAddressMeta where
    build CWAddressMeta{..} =
        bprint (F.build%"@"%F.build%"@"%F.build%" ("%F.build%")")
        cwamWSId cwamWalletIndex cwamAccountIndex cwamId

walletAddrMetaToAccount :: CWAddressMeta -> AccountId
walletAddrMetaToAccount CWAddressMeta{..} = AccountId
    { aiWSId  = cwamWSId
    , aiIndex = cwamWalletIndex
    }

instance Hashable CWAddressMeta

newtype CCoin = CCoin
    { getCCoin :: Text
    } deriving (Show, Eq, Generic)

mkCCoin :: Coin -> CCoin
mkCCoin = CCoin . show . unsafeGetCoin

coinFromCCoin :: CCoin -> Maybe Coin
coinFromCCoin = fmap mkCoin . readMaybe . toString . getCCoin

-- | Passphrase last update time
type PassPhraseLU = POSIXTime

-- | A level of assurance for the wallet "meta type"
data CWalletAssurance
    = CWAStrict
    | CWANormal
    deriving (Show, Eq, Generic)

-- | Single account in a wallet
data CAddress = CAddress
    { cadId     :: !(CId Addr)
    , cadAmount :: !CCoin
    , cadIsUsed :: !Bool
    } deriving (Show, Generic)

-- Includes data which are not provided by Cardano
data CAccountMeta = CAccountMeta
    { caName      :: !Text
    } deriving (Show, Generic)

instance Default CAccountMeta where
    def = CAccountMeta "Personal Wallet"

-- | Client Wallet (CW)
-- (Flow type: walletType)
data CAccount = CAccount
<<<<<<< HEAD
    { caId      :: !CAccountId
    , caMeta    :: !CAccountMeta
    , caAccount :: ![CAddress]
    , caAmount  :: !CCoin
=======
    { caId        :: !CAccountId
    , caMeta      :: !CAccountMeta
    , caAddresses :: ![CAddress]
    , caAmount    :: !CCoin
>>>>>>> a639bf82
    } deriving (Show, Generic, Typeable)

-- | Query data for wallet creation
data CAccountInit = CAccountInit
    { caInitMeta :: !CAccountMeta
<<<<<<< HEAD
    , cwInitWId  :: !(CId WS)
=======
    , cwInitWId  :: !(CId Wal)
>>>>>>> a639bf82
    } deriving (Show, Generic)

-- | Query data for redeem
data CWalletRedeem = CWalletRedeem
    { crWalletId :: !CAccountId
    , crSeed     :: !Text -- TODO: newtype!
    } deriving (Show, Generic)

-- | Meta data of 'CWallet'
data CWalletMeta = CWalletMeta
    { cwName      :: !Text
    , cwAssurance :: !CWalletAssurance
    , csUnit      :: !Int -- ^ https://issues.serokell.io/issue/CSM-163#comment=96-2480
    } deriving (Show, Eq, Generic)

instance Default CWalletMeta where
    def = CWalletMeta "Personal Wallet Set" CWANormal 0

-- | Client Wallet Set (CW)
data CWallet = CWallet
<<<<<<< HEAD
    { cwId             :: !(CId WS)
    , wWSetMeta        :: !CWalletMeta
=======
    { cwId             :: !(CId Wal)
    , cwMeta           :: !CWalletMeta
>>>>>>> a639bf82
    , cwAccountsNumber :: !Int
    , cwAmount         :: !CCoin
    , cwHasPassphrase  :: !Bool
    , cwPassphraseLU   :: !PassPhraseLU  -- last update time
    } deriving (Eq, Show, Generic)

-- TODO: Newtype?
-- | Query data for wallet set creation
data CWalletInit = CWalletInit
    { cwInitMeta     :: !CWalletMeta
    , cwBackupPhrase :: !BackupPhrase
    } deriving (Eq, Show, Generic)

class WithDerivationPath a where
    getDerivationPath :: a -> [Word32]

instance WithDerivationPath (CId Wal) where
    getDerivationPath _ = []

instance WithDerivationPath AccountId where
    getDerivationPath AccountId{..} = [aiIndex]

instance WithDerivationPath CWAddressMeta where
    getDerivationPath CWAddressMeta{..} = [cwamWalletIndex, cwamAccountIndex]

-- | Query data for redeem
data CPaperVendWalletRedeem = CPaperVendWalletRedeem
    { pvWalletId     :: !CAccountId
    , pvSeed         :: !Text -- TODO: newtype!
    , pvBackupPhrase :: !BackupPhrase
    } deriving (Show, Generic)

----------------------------------------------------------------------------
-- Profile
----------------------------------------------------------------------------

-- | Password hash of client profile
type CPwHash = Text -- or Base64 or something else

-- | Client profile (CP)
-- all data of client are "meta data" - that is not provided by Cardano
-- (Flow type: accountType)
-- TODO: Newtype?
data CProfile = CProfile
    { cpLocale      :: Text
    } deriving (Show, Generic, Typeable)

-- | Added default instance for `testReset`, we need an inital state for
-- @CProfile@
instance Default CProfile where
    def = CProfile mempty

----------------------------------------------------------------------------
-- Transactions
----------------------------------------------------------------------------

-- | meta data of transactions
data CTxMeta = CTxMeta
    { ctmTitle       :: Text
    , ctmDescription :: Text
    , ctmDate        :: POSIXTime
    } deriving (Show, Generic)

-- | Client transaction (CTx)
-- Provides all Data about a transaction needed by client.
-- It includes meta data which are not part of Cardano, too
-- (Flow type: transactionType)
data CTx = CTx
    { ctId            :: CTxId
    , ctAmount        :: CCoin
    , ctConfirmations :: Word
    , ctMeta          :: CTxMeta
    , ctInputAddrs    :: [CId Addr]
    , ctOutputAddrs   :: [CId Addr]
    } deriving (Show, Generic, Typeable)

txContainsTitle :: Text -> CTx -> Bool
txContainsTitle search = isInfixOf (toLower search) . toLower . ctmTitle . ctMeta

-- | meta data of exchanges
data CTExMeta = CTExMeta
    { cexTitle       :: Text
    , cexDescription :: Text
    , cexDate        :: POSIXTime
    , cexRate        :: Text
    , cexLabel       :: Text -- counter part of client's 'exchange' value
    , cexId          :: CId Addr
    } deriving (Show, Generic)

-- | Update system data
data CUpdateInfo = CUpdateInfo
    { cuiSoftwareVersion :: !SoftwareVersion
    , cuiBlockVesion     :: !BlockVersion
    , cuiScriptVersion   :: !ScriptVersion
    , cuiImplicit        :: !Bool
--    , cuiProposed        :: !HeaderHash
--    , cuiDecided         :: !HeaderHash
--    , cuiConfirmed       :: !HeaderHash
--    , cuiAdopted         :: !(Maybe HeaderHash)
    , cuiVotesFor        :: !Int
    , cuiVotesAgainst    :: !Int
    , cuiPositiveStake   :: !CCoin
    , cuiNegativeStake   :: !CCoin
    } deriving (Show, Generic, Typeable)

-- | Return counts of negative and positive votes
countVotes :: StakeholderVotes -> (Int, Int)
countVotes = foldl' counter (0, 0)
  where counter (n, m) vote = if isPositiveVote vote
                              then (n + 1, m)
                              else (n, m + 1)

-- | Creates 'CTUpdateInfo' from 'ConfirmedProposalState'
toCUpdateInfo :: ConfirmedProposalState -> CUpdateInfo
toCUpdateInfo ConfirmedProposalState {..} =
    let UnsafeUpdateProposal {..} = cpsUpdateProposal
        cuiSoftwareVersion  = upSoftwareVersion
        cuiBlockVesion      = upBlockVersion
        cuiScriptVersion    = bvdScriptVersion upBlockVersionData
        cuiImplicit         = cpsImplicit
--        cuiProposed         = cpsProposed
--        cuiDecided          = cpsDecided
--        cuiConfirmed        = cpsConfirmed
--        cuiAdopted          = cpsAdopted
        (cuiVotesFor, cuiVotesAgainst) = countVotes cpsVotes
        cuiPositiveStake    = mkCCoin cpsPositiveStake
        cuiNegativeStake    = mkCCoin cpsNegativeStake
    in CUpdateInfo {..}

----------------------------------------------------------------------------
-- Reportin
----------------------------------------------------------------------------

-- | Represents a knowledge about how much time did it take for client
-- (wallet) to initialize. All numbers are milliseconds.
data CInitialized = CInitialized
    { cTotalTime :: Word -- ^ Total time from very start to main
                            -- post-sync screen.
    , cPreInit   :: Word -- ^ Time passed from beginning to network
                            -- connection with peers established.
    } deriving (Show, Generic)


data CElectronCrashReport = CElectronCrashReport
    { cecVersion     :: Text
    , cecPlatform    :: Text
    , cecProcessType :: Text
    , cecGuid        :: Text
    , cecVersionJson :: Text
    , cecProductName :: Text
    , cecProd        :: Text
    , cecCompanyName :: Text
    , cecUploadDump  :: FileData
    } deriving (Show, Generic)

instance FromMultipart CElectronCrashReport where
    fromMultipart form = do
        let look t = lookupInput t form
        CElectronCrashReport
          <$> look "ver"
          <*> look "platform"
          <*> look "process_type"
          <*> look "guid"
          <*> look "_version"
          <*> look "_productName"
          <*> look "prod"
          <*> look "_companyName"
          <*> lookupFile "upload_file_minidump" form<|MERGE_RESOLUTION|>--- conflicted
+++ resolved
@@ -233,11 +233,7 @@
     { -- | Address of wallet set this account belongs to
       cwamWSId         :: CId Wal
     , -- | First index in derivation path of this account key
-<<<<<<< HEAD
       cwamWalletIndex  :: Word32
-=======
-      caaWalletIndex   :: Word32
->>>>>>> a639bf82
     , -- | Second index in derivation path of this account key
       cwamAccountIndex :: Word32
     , -- | Actual adress of this account
@@ -294,27 +290,16 @@
 -- | Client Wallet (CW)
 -- (Flow type: walletType)
 data CAccount = CAccount
-<<<<<<< HEAD
-    { caId      :: !CAccountId
-    , caMeta    :: !CAccountMeta
-    , caAccount :: ![CAddress]
-    , caAmount  :: !CCoin
-=======
     { caId        :: !CAccountId
     , caMeta      :: !CAccountMeta
     , caAddresses :: ![CAddress]
     , caAmount    :: !CCoin
->>>>>>> a639bf82
     } deriving (Show, Generic, Typeable)
 
 -- | Query data for wallet creation
 data CAccountInit = CAccountInit
     { caInitMeta :: !CAccountMeta
-<<<<<<< HEAD
-    , cwInitWId  :: !(CId WS)
-=======
     , cwInitWId  :: !(CId Wal)
->>>>>>> a639bf82
     } deriving (Show, Generic)
 
 -- | Query data for redeem
@@ -335,13 +320,8 @@
 
 -- | Client Wallet Set (CW)
 data CWallet = CWallet
-<<<<<<< HEAD
-    { cwId             :: !(CId WS)
-    , wWSetMeta        :: !CWalletMeta
-=======
     { cwId             :: !(CId Wal)
     , cwMeta           :: !CWalletMeta
->>>>>>> a639bf82
     , cwAccountsNumber :: !Int
     , cwAmount         :: !CCoin
     , cwHasPassphrase  :: !Bool
