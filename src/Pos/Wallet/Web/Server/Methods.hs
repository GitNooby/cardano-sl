{-# LANGUAGE AllowAmbiguousTypes #-}
{-# LANGUAGE CPP                 #-}
{-# LANGUAGE ConstraintKinds     #-}
{-# LANGUAGE RankNTypes          #-}
{-# LANGUAGE ScopedTypeVariables #-}
{-# LANGUAGE TemplateHaskell     #-}
{-# LANGUAGE TypeOperators       #-}

-- | Wallet web server.

module Pos.Wallet.Web.Server.Methods
       ( WalletWebHandler
       , walletApplication
       , walletServer
       , walletServeImpl
       , walletServerOuts
       ) where

import           Universum

import           Control.Concurrent            (forkFinally)
import           Control.Lens                  (makeLenses, (.=))
import           Control.Monad.Catch           (try)
import           Control.Monad.Except          (runExceptT)
import           Control.Monad.State           (runStateT)
import qualified Data.ByteString.Base64        as B64
import           Data.Default                  (Default (def))
import           Data.List                     (elemIndex, (!!))
import           Data.Tagged                   (untag)
import           Data.Time.Clock.POSIX         (getPOSIXTime)
import           Data.Time.Units               (Microsecond, Second)
import           Formatting                    (build, ords, sformat, stext, (%))
import           Network.Wai                   (Application)
import           Serokell.Util                 (threadDelay)
import           Servant.API                   ((:<|>) ((:<|>)),
                                                FromHttpApiData (parseUrlPiece))
import           Servant.Server                (Handler, Server, ServerT, serve)
import           Servant.Utils.Enter           ((:~>) (..), enter)
import           System.Wlog                   (logDebug)
import           System.Wlog                   (logInfo)

import           Pos.Aeson.ClientTypes         ()
import           Pos.Communication.Protocol    (OutSpecs, SendActions, hoistSendActions)
import           Pos.Constants                 (curSoftwareVersion)
import           Pos.Crypto                    (emptyPassphrase, encToPublic, fakeSigner,
                                                hash, redeemDeterministicKeyGen,
                                                toEncrypted, toPublic, withSafeSigner,
                                                withSafeSigner)
import           Pos.DB.Limits                 (MonadDBLimits)
import           Pos.DHT.Model                 (getKnownPeers)
import           Pos.Ssc.Class                 (SscHelpersClass)
import           Pos.Txp.Core.Types            (TxOut (..))
import           Pos.Types                     (Address, Coin, addressF, coinF,
                                                decodeTextAddress, makePubKeyAddress,
                                                mkCoin)
import           Pos.Util                      (maybeThrow)
import           Pos.Util.BackupPhrase         (BackupPhrase, safeKeysFromPhrase)
import           Pos.Util.UserSecret           (readUserSecret, usKeys, usPrimKey)
import           Pos.Wallet.KeyStorage         (KeyError (..), MonadKeys (..),
                                                addSecretKey)
import           Pos.Wallet.Tx                 (sendTxOuts, submitRedemptionTx, submitTx)
import           Pos.Wallet.Tx.Pure            (TxHistoryEntry (..))
import           Pos.Wallet.WalletMode         (TxHistoryAnswer (..), WalletMode,
                                                applyLastUpdate, blockchainSlotDuration,
                                                connectedPeers, getBalance, getTxHistory,
                                                localChainDifficulty,
                                                networkChainDifficulty, waitForUpdate)
import           Pos.Wallet.Web.Api            (WalletApi, walletApi)
import           Pos.Wallet.Web.ClientTypes    (CAddress, CCurrency (ADA), CProfile,
                                                CProfile (..), CTx, CTxId, CTxMeta (..),
                                                CUpdateInfo (..), CWallet (..),
                                                CWalletInit (..), CWalletMeta (..),
                                                CWalletRedeem (..), NotifyEvent (..),
                                                SyncProgress (..), addressToCAddress,
                                                cAddressToAddress, mkCTx, mkCTxId,
                                                toCUpdateInfo, txContainsTitle,
                                                txIdToCTxId)
import           Pos.Wallet.Web.Error          (WalletError (..))
import           Pos.Wallet.Web.Server.Sockets (MonadWalletWebSockets (..),
                                                WalletWebSockets, closeWSConnection,
                                                getWalletWebSockets, initWSConnection,
                                                notify, runWalletWS, upgradeApplicationWS)
import           Pos.Wallet.Web.State          (MonadWalletWebDB (..), WalletWebDB,
                                                addOnlyNewTxMeta, addUpdate, closeState,
                                                createWallet, getHistoryCache,
                                                getNextUpdate, getProfile, getTxMeta,
                                                getWalletMeta, getWalletState, openState,
                                                removeNextUpdate, removeWallet,
                                                runWalletWebDB, setProfile, setWalletMeta,
                                                setWalletTransactionMeta, testReset, updateHistoryCache)
import           Pos.Web.Server                (serveImpl)

----------------------------------------------------------------------------
-- Top level functionality
----------------------------------------------------------------------------

type WalletWebHandler m = WalletWebSockets (WalletWebDB m)

type WalletWebMode ssc m
    = ( WalletMode ssc m
      , MonadWalletWebDB m
      , MonadDBLimits m
      , MonadWalletWebSockets m
      )

makeLenses ''SyncProgress

walletServeImpl
    :: ( MonadIO m
       , MonadMask m
       , WalletWebMode ssc (WalletWebHandler m))
    => WalletWebHandler m Application     -- ^ Application getter
    -> FilePath                           -- ^ Path to wallet acid-state
    -> Bool                               -- ^ Rebuild flag for acid-state
    -> Word16                             -- ^ Port to listen
    -> m ()
walletServeImpl app daedalusDbPath dbRebuild port =
    bracket pre post $ \(db, conn) ->
        serveImpl (runWalletWebDB db $ runWalletWS conn app) "127.0.0.1" port
  where
    pre = (,) <$> openDB <*> initWS
    post (db, conn) = closeDB db >> closeWS conn
    openDB = openState dbRebuild daedalusDbPath
    closeDB = closeState
    initWS = putText "walletServeImpl initWsConnection" >> initWSConnection
    closeWS = closeWSConnection

walletApplication
    :: WalletWebMode ssc m
    => m (Server WalletApi)
    -> m Application
walletApplication serv = do
    wsConn <- getWalletWebSockets
    serv >>= return . upgradeApplicationWS wsConn . serve walletApi

walletServer
    :: forall ssc m.
       (SscHelpersClass ssc, Monad m, WalletWebMode ssc (WalletWebHandler m))
    => SendActions m
    -> WalletWebHandler m (WalletWebHandler m :~> Handler)
    -> WalletWebHandler m (Server WalletApi)
walletServer sendActions nat = do
    whenM (isNothing <$> getProfile) $
        createUserProfile >>= setProfile
    ws    <- lift getWalletState
    socks <- getWalletWebSockets
    let sendActions' = hoistSendActions
            (lift . lift)
            (runWalletWebDB ws . runWalletWS socks)
            sendActions
    nat >>= launchNotifier
    myCAddresses >>= mapM_ insertAddressMeta
    (`enter` servantHandlers @ssc sendActions') <$> nat
  where
    insertAddressMeta cAddr =
        getWalletMeta cAddr >>= createWallet cAddr . fromMaybe def
    createUserProfile = do
        time <- liftIO getPOSIXTime
        pure $ CProfile mempty mempty mempty mempty time mempty mempty

----------------------------------------------------------------------------
-- Notifier
----------------------------------------------------------------------------

-- FIXME: this is really inaficient. Temporary solution
launchNotifier :: WalletWebMode ssc m => (m :~> Handler) -> m ()
launchNotifier nat =
    void . liftIO $ mapM startForking
        [ dificultyNotifier
        , updateNotifier
        ]
  where
    cooldownPeriod :: Second
    cooldownPeriod = 5

    difficultyNotifyPeriod :: Microsecond
    difficultyNotifyPeriod = 500000  -- 0.5 sec

    -- networkResendPeriod = 10         -- in delay periods
    forkForever action = forkFinally action $ const $ do
        -- TODO: log error
        -- cooldown
        threadDelay cooldownPeriod
        void $ forkForever action
    -- TODO: use Servant.enter here
    -- FIXME: don't ignore errors, send error msg to the socket
    startForking = forkForever . void . runExceptT . unNat nat
    notifier period action = forever $ do
        liftIO $ threadDelay period
        action
    dificultyNotifier = void . flip runStateT def $ notifier difficultyNotifyPeriod $ do
        whenJustM networkChainDifficulty $
            \networkDifficulty -> do
                oldNetworkDifficulty <- use spNetworkCD
                when (Just networkDifficulty /= oldNetworkDifficulty) $ do
                    lift $ notify $ NetworkDifficultyChanged networkDifficulty
                    spNetworkCD .= Just networkDifficulty

        localDifficulty <- localChainDifficulty
        oldLocalDifficulty <- use spLocalCD
        when (localDifficulty /= oldLocalDifficulty) $ do
            lift $ notify $ LocalDifficultyChanged localDifficulty
            spLocalCD .= localDifficulty

        peers <- connectedPeers
        oldPeers <- use spPeers
        when (peers /= oldPeers) $ do
            lift $ notify $ ConnectedPeersChanged peers
            spPeers .= peers

    updateNotifier = do
        cps <- waitForUpdate
        addUpdate $ toCUpdateInfo cps
        logDebug "Added update to wallet storage"
        notify UpdateAvailable

    -- historyNotifier :: WalletWebMode ssc m => m ()
    -- historyNotifier = do
    --     cAddresses <- myCAddresses
    --     forM_ cAddresses $ \cAddress -> do
    --         -- TODO: is reading from acid RAM only (not reading from disk?)
    --         oldHistoryLength <- length . fromMaybe mempty <$> getWalletHistory cAddress
    --         newHistoryLength <- length <$> getHistory cAddress
    --         when (oldHistoryLength /= newHistoryLength) .
    --             notify $ NewWalletTransaction cAddress

walletServerOuts :: OutSpecs
walletServerOuts = sendTxOuts

----------------------------------------------------------------------------
-- Handlers
----------------------------------------------------------------------------

servantHandlers
    :: forall ssc m.
       (SscHelpersClass ssc, WalletWebMode ssc m)
    => SendActions m -> ServerT WalletApi m
servantHandlers sendActions =
#ifdef DEV_MODE
     catchWalletError testResetAll
    :<|>
#endif
     apiGetWallet
    :<|>
     apiGetWallets
    :<|>
     apiUpdateWallet
    :<|>
     apiNewWallet
    :<|>
     apiDeleteWallet
    :<|>
     apiImportKey
    :<|>
     apiRestoreWallet
    :<|>
     apiIsValidAddress
    :<|>
     apiGetUserProfile
    :<|>
     apiUpdateUserProfile
    :<|>
     apiTxsPayments
    :<|>
     apiTxsPaymentsExt
    :<|>
     apiUpdateTransaction
    :<|>
     apiGetHistory
    :<|>
     apiSearchHistory
    :<|>
     apiNextUpdate
    :<|>
     apiApplyUpdate
    :<|>
     apiRedeemAda
    :<|>
     apiSettingsSlotDuration
    :<|>
     apiSettingsSoftwareVersion
    :<|>
     apiSettingsSyncProgress
  where
    -- TODO: can we with Traversable map catchWalletError over :<|>
    -- TODO: add logging on error
    apiGetWallet                = (catchWalletError . getWallet)
    apiGetWallets               = catchWalletError getWallets
    apiUpdateWallet             = (\a -> catchWalletError . updateWallet a)
    apiNewWallet                = catchWalletError . newWallet
    apiDeleteWallet             = catchWalletError . deleteWallet
    apiImportKey                = catchWalletError . importKey sendActions
    apiRestoreWallet            = catchWalletError . restoreWallet
    apiIsValidAddress           = (\a -> catchWalletError . isValidAddress a)
    apiGetUserProfile           = catchWalletError getUserProfile
    apiUpdateUserProfile        = catchWalletError . updateUserProfile
    apiTxsPayments              = (\a b -> catchWalletError . send sendActions a b)
    apiTxsPaymentsExt           = (\a b c d e -> catchWalletError . sendExtended sendActions a b c d e)
    apiUpdateTransaction        = (\a b -> catchWalletError . updateTransaction a b)
    apiGetHistory               = (\a b -> catchWalletError . getHistory @ssc a b )
    apiSearchHistory            = (\a b c -> catchWalletError . searchHistory @ssc a b c)
    apiNextUpdate               = catchWalletError nextUpdate
    apiApplyUpdate              = catchWalletError applyUpdate
    apiRedeemAda                = catchWalletError . redeemADA sendActions
    apiSettingsSlotDuration     = catchWalletError (fromIntegral <$> blockchainSlotDuration)
    apiSettingsSoftwareVersion  = catchWalletError (pure curSoftwareVersion)
    apiSettingsSyncProgress     = catchWalletError syncProgress

    catchWalletError            = try
-- getAddresses :: WalletWebMode ssc m => m [CAddress]
-- getAddresses = map addressToCAddress <$> myAddresses

-- getBalances :: WalletWebMode ssc m => m [(CAddress, Coin)]
-- getBalances = join $ mapM gb <$> myAddresses
--   where gb addr = (,) (addressToCAddress addr) <$> getBalance addr

getUserProfile :: WalletWebMode ssc m => m CProfile
getUserProfile = getProfile >>= maybe noProfile pure
  where
    noProfile = throwM $ Internal "No user profile"

updateUserProfile :: WalletWebMode ssc m => CProfile -> m CProfile
updateUserProfile profile = setProfile profile >> getUserProfile

getWallet :: WalletWebMode ssc m => CAddress -> m CWallet
getWallet cAddr = do
    balance <- getBalance =<< decodeCAddressOrFail cAddr
    meta <- getWalletMeta cAddr >>= maybe noWallet pure
    pure $ CWallet cAddr balance meta
  where
    noWallet = throwM . Internal $
        sformat ("No wallet with address "%build%" is found") cAddr

-- TODO: probably poor naming
decodeCAddressOrFail :: WalletWebMode ssc m => CAddress -> m Address
decodeCAddressOrFail = either wrongAddress pure . cAddressToAddress
  where wrongAddress err = throwM . Internal $
            sformat ("Error while decoding CAddress: "%stext) err

getWallets :: WalletWebMode ssc m => m [CWallet]
getWallets = join $ mapM getWallet <$> myCAddresses

send :: WalletWebMode ssc m => SendActions m -> CAddress -> CAddress -> Coin -> m CTx
send sendActions srcCAddr dstCAddr c =
    sendExtended sendActions srcCAddr dstCAddr c ADA mempty mempty

sendExtended :: WalletWebMode ssc m => SendActions m -> CAddress -> CAddress -> Coin -> CCurrency -> Text -> Text -> m CTx
sendExtended sendActions srcCAddr dstCAddr c curr title desc = do
    srcAddr <- decodeCAddressOrFail srcCAddr
    dstAddr <- decodeCAddressOrFail dstCAddr
    idx <- getAddrIdx srcAddr
    sks <- getSecretKeys
    let sk = sks !! idx
    na <- getKnownPeers
    withSafeSigner sk (return emptyPassphrase) $ \ss -> do
        etx <- submitTx sendActions ss na (one (TxOut dstAddr c, []))
        case etx of
            Left err -> throwM . Internal $ sformat ("Cannot send transaction: "%stext) err
            Right (tx, _, _) -> do
                logInfo $
                    sformat ("Successfully sent "%coinF%" from "%ords%" address to "%addressF)
                    c idx dstAddr
                -- TODO: this should be removed in production
                let txHash = hash tx
                () <$ addHistoryTx dstCAddr curr title desc (THEntry txHash tx False Nothing)
                addHistoryTx srcCAddr curr title desc (THEntry txHash tx True Nothing)

getHistory
    :: forall ssc m.
       (SscHelpersClass ssc, WalletWebMode ssc m)
    => CAddress -> Maybe Word -> Maybe Word -> m ([CTx], Word)
getHistory cAddr skip limit = do
    (minit, cachedTxs) <- transCache <$> getHistoryCache cAddr

    TxHistoryAnswer {..} <- flip (untag @ssc getTxHistory) minit
        =<< decodeCAddressOrFail cAddr

    -- Add allowed portion of result to cache
<<<<<<< HEAD
    let fullHistory = cachedTxs <> taHistory
        cached = take taCachedNum taHistory
=======
    let fullHistory = taHistory <> cachedTxs
        lenHistory = length taHistory
        cached = drop (lenHistory - taCachedNum) taHistory
>>>>>>> 580183f8

    unless (null cached) $
        updateHistoryCache cAddr taLastCachedHash taCachedUtxo (cached <> cachedTxs)

    cHistory <- mapM (addHistoryTx cAddr ADA mempty mempty) fullHistory
    pure (paginate cHistory, fromIntegral $ length cHistory)
  where
    paginate     = take defaultLimit . drop defaultSkip
    defaultLimit = (fromIntegral $ fromMaybe 100 limit)
    defaultSkip  = (fromIntegral $ fromMaybe 0 skip)
    transCache Nothing                = (Nothing, [])
    transCache (Just (hh, utxo, txs)) = (Just (hh, utxo), txs)

-- FIXME: is Word enough for length here?
searchHistory
    :: forall ssc m.
       (SscHelpersClass ssc, WalletWebMode ssc m)
    => CAddress -> Text -> Maybe Word -> Maybe Word -> m ([CTx], Word)
searchHistory cAddr search skip limit = first (filter $ txContainsTitle search) <$> getHistory @ssc cAddr skip limit

addHistoryTx
    :: WalletWebMode ssc m
    => CAddress
    -> CCurrency
    -> Text
    -> Text
    -> TxHistoryEntry
    -> m CTx
addHistoryTx cAddr curr title desc wtx@(THEntry txId _ _ _) = do
    -- TODO: this should be removed in production
    diff <- maybe localChainDifficulty pure =<<
            networkChainDifficulty
    addr <- decodeCAddressOrFail cAddr
    meta <- CTxMeta curr title desc <$> liftIO getPOSIXTime
    let cId = txIdToCTxId txId
    addOnlyNewTxMeta cAddr cId meta
    meta' <- maybe meta identity <$> getTxMeta cAddr cId
    return $ mkCTx addr diff wtx meta'

newWallet :: WalletWebMode ssc m => CWalletInit -> m CWallet
newWallet CWalletInit {..} = do
    cAddr <- genSaveAddress cwBackupPhrase
    createWallet cAddr cwInitMeta
    getWallet cAddr

restoreWallet :: WalletWebMode ssc m => CWalletInit -> m CWallet
restoreWallet CWalletInit {..} = do
    cAddr <- genSaveAddress cwBackupPhrase
    getWalletMeta cAddr >>= maybe (createWallet cAddr cwInitMeta) (const walletExistsError)
    getWallet cAddr
  where
    walletExistsError = throwM $ Internal "Wallet with that mnemonics already exists"

updateWallet :: WalletWebMode ssc m => CAddress -> CWalletMeta -> m CWallet
updateWallet cAddr wMeta = do
    setWalletMeta cAddr wMeta
    getWallet cAddr

updateTransaction :: WalletWebMode ssc m => CAddress -> CTxId -> CTxMeta -> m ()
updateTransaction = setWalletTransactionMeta

deleteWallet :: WalletWebMode ssc m => CAddress -> m ()
deleteWallet cAddr = do
    deleteAddress =<< decodeCAddressOrFail cAddr
    removeWallet cAddr
  where
    deleteAddress addr = do
        idx <- getAddrIdx addr
        deleteSecretKey (fromIntegral idx) `catch` deleteErrHandler
    deleteErrHandler (PrimaryKey err) = throwM . Internal $
        sformat ("Error while deleting wallet: "%stext) err

-- NOTE: later we will have `isValidAddress :: CCurrency -> CAddress -> m Bool` which should work for arbitrary crypto
isValidAddress :: WalletWebMode ssc m => Text -> CCurrency -> m Bool
isValidAddress sAddr ADA = pure . either (const False) (const True) $ decodeTextAddress sAddr
isValidAddress _ _       = pure False

-- | Get last update info
nextUpdate :: WalletWebMode ssc m => m CUpdateInfo
nextUpdate = getNextUpdate >>=
             maybeThrow (Internal "No updates available")

applyUpdate :: WalletWebMode ssc m => m ()
applyUpdate = removeNextUpdate >> applyLastUpdate

redeemADA :: WalletWebMode ssc m => SendActions m -> CWalletRedeem -> m CTx
redeemADA sendActions CWalletRedeem {..} = do
    seedBs <- either
        (\e -> throwM $ Internal ("Seed is invalid base64 string: " <> toText e))
        pure $ B64.decode (encodeUtf8 crSeed)
    (_, redeemSK) <- maybeThrow (Internal "Seed is not 32-byte long") $
                     redeemDeterministicKeyGen seedBs
    -- new redemption wallet
    walletB <- getWallet crWalletId

    -- send from seedAddress to walletB
    let dstCAddr = cwAddress walletB
    dstAddr <- decodeCAddressOrFail dstCAddr
    na <- getKnownPeers
    etx <- submitRedemptionTx sendActions redeemSK na dstAddr
    case etx of
        Left err -> throwM . Internal $ "Cannot send redemption transaction: " <> err
        Right (tx, _, _) -> do
            -- add redemption transaction to the history of new wallet
            addHistoryTx dstCAddr ADA "ADA redemption" ""
              (THEntry (hash tx) tx False Nothing)

importKey :: WalletWebMode ssc m => SendActions m -> Text -> m CWallet
importKey sendActions (toString -> fp) = do
    secret <- readUserSecret fp
    let keys = case secret ^. usPrimKey of
            Nothing -> secret ^. usKeys
            Just k  -> toEncrypted k : secret ^. usKeys
    forM_ keys $ \key -> do
        addSecretKey key
        let addr = makePubKeyAddress $ encToPublic key
            cAddr = addressToCAddress addr
        createWallet cAddr def

    let importedAddr = makePubKeyAddress $ encToPublic $ keys !! 0
        importedCAddr = addressToCAddress importedAddr
#ifdef DEV_MODE
    psk <- maybeThrow (Internal "No primary key is present!")
           =<< getPrimaryKey
    let pAddr = makePubKeyAddress $ toPublic psk
    primaryBalance <- getBalance pAddr
    when (primaryBalance > mkCoin 0) $ do
        na <- getKnownPeers
        etx <- submitTx sendActions (fakeSigner psk) na (one (TxOut importedAddr primaryBalance, []))
        case etx of
            Left err -> throwM . Internal $ "Cannot transfer funds from genesis key" <> err
            Right (tx, _, _) ->  do
                () <$ addHistoryTx importedCAddr ADA "Transfer money from genesis key" ""
                    (THEntry (hash tx) tx False Nothing)
#endif
    getWallet importedCAddr

syncProgress :: WalletWebMode ssc m => m SyncProgress
syncProgress = do
    SyncProgress
    <$> localChainDifficulty
    <*> networkChainDifficulty
    <*> connectedPeers

#ifdef DEV_MODE
testResetAll :: WalletWebMode ssc m => m ()
testResetAll = deleteAllKeys >> testReset
  where
    deleteAllKeys = do
        keyNum <- fromIntegral . pred . length <$> getSecretKeys
        sequence_ $ replicate keyNum $ deleteSecretKey 1
#endif

---------------------------------------------------------------------------
-- Helpers
----------------------------------------------------------------------------

myAddresses :: MonadKeys m => m [Address]
myAddresses = map (makePubKeyAddress . encToPublic) <$> getSecretKeys

myCAddresses :: MonadKeys m => m [CAddress]
myCAddresses = map addressToCAddress <$> myAddresses

getAddrIdx :: WalletWebMode ssc m => Address -> m Int
getAddrIdx addr = elemIndex addr <$> myAddresses >>= maybe notFound pure
  where notFound = throwM . Internal $
            sformat ("Address "%addressF%" is not found in wallet") $ addr

genSaveAddress :: WalletWebMode ssc m => BackupPhrase -> m CAddress
genSaveAddress ph = addressToCAddress . makePubKeyAddress . encToPublic <$> genSaveSK ph
  where
    genSaveSK ph' = do
        let sk = fst $ safeKeysFromPhrase emptyPassphrase ph'
        addSecretKey sk
        return sk

----------------------------------------------------------------------------
-- Orphan instances
----------------------------------------------------------------------------

instance FromHttpApiData Coin where
    parseUrlPiece = fmap mkCoin . parseUrlPiece

instance FromHttpApiData Address where
    parseUrlPiece = decodeTextAddress

instance FromHttpApiData CAddress where
    parseUrlPiece = fmap addressToCAddress . decodeTextAddress

-- FIXME: unsafe (temporary, will be removed probably in future)
-- we are not checking is receaved Text really vald CTxId
instance FromHttpApiData CTxId where
    parseUrlPiece = pure . mkCTxId

instance FromHttpApiData CCurrency where
    parseUrlPiece = first fromString . readEither . toString<|MERGE_RESOLUTION|>--- conflicted
+++ resolved
@@ -376,14 +376,9 @@
         =<< decodeCAddressOrFail cAddr
 
     -- Add allowed portion of result to cache
-<<<<<<< HEAD
-    let fullHistory = cachedTxs <> taHistory
-        cached = take taCachedNum taHistory
-=======
     let fullHistory = taHistory <> cachedTxs
         lenHistory = length taHistory
         cached = drop (lenHistory - taCachedNum) taHistory
->>>>>>> 580183f8
 
     unless (null cached) $
         updateHistoryCache cAddr taLastCachedHash taCachedUtxo (cached <> cachedTxs)
