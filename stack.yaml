--- conflicted
+++ resolved
@@ -7,11 +7,7 @@
 - '.'
 - location:
     git: https://github.com/input-output-hk/cardano-sl
-<<<<<<< HEAD
-    commit: a61bdfa79a626fad66fefabb6f4db861721037fc
-=======
     commit: fb174587bda2f96f142cf9fd6c709917bd7a350d
->>>>>>> d66416bb
   extra-dep: true
   subdirs:
       - '.'
