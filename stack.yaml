resolver: lts-8.5

flags: {}

extra-package-dbs: []

packages:
- '.'
- core
- update
- infra
- db
- lrc

- location:
    git: https://github.com/serokell/time-units.git
    commit: 6c3747c1ac794f952de996dd7ba8a2f6d63bf132
  extra-dep: true
- location:
    git: https://github.com/serokell/acid-state.git
    commit: 95fce1dbada62020a0b2d6aa2dd7e88eadd7214b
  extra-dep: true
- location:
    git: https://github.com/serokell/kademlia.git
    commit: 21df94f41008f82ee023e8e0324c7e4a82c4fef2
  extra-dep: true
- location:
    git: https://github.com/input-output-hk/plutus-prototype
    commit: e2e2711e6978002279b4d7c49cab1aff47a2fd43
  extra-dep: true
- location:
    git: https://github.com/serokell/rocksdb-haskell.git
    commit: 4dfd8d61263d78a91168e86e8005eb9b7069389e
  extra-dep: true
- location:
    git: https://github.com/thoughtpolice/hs-ed25519
    # We're waiting on next release
    commit: 57adb970e198a9b377769ab46e776ec29f19cff6
  extra-dep: true
- location:
    git: https://github.com/input-output-hk/cardano-report-server.git
    commit: 424e4ecacdf038a01542025dd1296bd272ce770d
  extra-dep: true
- location:
    git: https://github.com/serokell/time-warp-nt.git
<<<<<<< HEAD
    commit: e908273a5dfd89047d203725a39f7cc9c2f4ff05
=======
    commit: 08855c3002d36a898bdb58754d7b184c200f4b17
>>>>>>> 8b5d5c1b
  extra-dep: true
# These two are needed for time-warp-nt
- location:
    git: https://github.com/avieth/network-transport-tcp
    commit: ca42a954a15792f5ea8dc203e56fac8175b99c33
  extra-dep: true
- location:
    git: https://github.com/avieth/network-transport
    commit: f2321a103f53f51d36c99383132e3ffa3ef1c401
  extra-dep: true
- location:
    git: https://github.com/input-output-hk/cardano-crypto
    commit: 838b064d8a59286142aa2fe14434fe7601896ddb
  extra-dep: true
# We're using forked version of 'swagger2' package because of bug in haddock package.
# Now we don't build Haddock-docs for this 'swagger2' package, and when that bug will
# be fixed, we'll back to Hackage-version.
- location:
    git: https://github.com/serokell/swagger2
    commit: 6cc2063e1c8da9e701f3ac95549b8a33be9605de
  extra-dep: true
#- location:
#    git: https://github.com/haskell-crypto/cryptonite.git
#    commit: 2932df9e243aa7ae7eb2b25d7c60fa77a30c6fb5
#  extra-dep: true

nix:
  shell-file: shell.nix

extra-deps:
- universum-0.3
- time-units-1.0.0
- serokell-util-0.1.5.0
- pvss-0.1
- base58-bytestring-0.1.0
- log-warper-1.1.1
- concurrent-extra-0.7.0.10       # not yet in lts-8
- derive-2.6.2
- purescript-bridge-0.8.0.1
- cryptonite-0.22
- directory-1.3.1.0               # https://github.com/malcolmwallace/cpphs/issues/8
- servant-0.10                    # servant-multipart supports version servant-10 only
- servant-server-0.10             # so it triggers another dependencies to be v10
- servant-swagger-1.1.2.1
- servant-docs-0.10
- servant-multipart-0.10

# This is for CI to pass --fast to all dependencies
apply-ghc-options: everything

# If you find it too restrictive, you can use `util-scripts/build.sh' script
ghc-options:
  cardano-sl-core:   -Werror
  cardano-sl-db:     -Werror
  cardano-sl-infra:  -Werror
  cardano-sl-lrc:    -Werror
  cardano-sl-update: -Werror
  cardano-sl:        -Werror<|MERGE_RESOLUTION|>--- conflicted
+++ resolved
@@ -43,11 +43,7 @@
   extra-dep: true
 - location:
     git: https://github.com/serokell/time-warp-nt.git
-<<<<<<< HEAD
-    commit: e908273a5dfd89047d203725a39f7cc9c2f4ff05
-=======
-    commit: 08855c3002d36a898bdb58754d7b184c200f4b17
->>>>>>> 8b5d5c1b
+    commit: 745f05919907e31879c7d2faab0d7ea7288e0f08
   extra-dep: true
 # These two are needed for time-warp-nt
 - location:
