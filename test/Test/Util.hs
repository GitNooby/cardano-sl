{-# LANGUAGE DeriveGeneric         #-}
{-# LANGUAGE FlexibleContexts      #-}
{-# LANGUAGE FlexibleInstances     #-}
{-# LANGUAGE GADTs                 #-}
{-# LANGUAGE MultiParamTypeClasses #-}
{-# LANGUAGE RecursiveDo           #-}
{-# LANGUAGE ScopedTypeVariables   #-}
{-# LANGUAGE StandaloneDeriving    #-}
{-# LANGUAGE TemplateHaskell       #-}
{-# LANGUAGE TypeApplications      #-}
{-# LANGUAGE TypeFamilies          #-}

module Test.Util
       ( Parcel (..)
       , Payload (..)
       , HeavyParcel (..)

       , TestState (..)
       , mkTestState
       , expected
       , fails
       , modifyTestState
       , addFail
       , newWork

       , throwLeft

       , TalkStyle (..)
       , sendAll
       , receiveAll

       , deliveryTest
       ) where

import           Control.Concurrent.STM      (STM, atomically, check)
import           Control.Concurrent.STM.TVar (TVar, newTVarIO, readTVar, writeTVar)
import           Control.Exception           (Exception, SomeException (..))
import           Control.Lens                (makeLenses, (%=), (-=), (.=))
import           Control.Monad               (forM_, void)
import           Control.Monad.IO.Class      (MonadIO (..))
import           Control.Monad.State         (StateT)
import           Data.Binary                 (Binary (..))
import qualified Data.ByteString             as LBS
import           Data.Foldable               (for_)
import qualified Data.List                   as L
import qualified Data.Set                    as S
import           Data.Void                   (Void)
import           GHC.Generics                (Generic)
import           Mockable.Concurrent         (delay, fork, for, forConcurrently)
import           Mockable.Exception          (catch, throw)
import           Mockable.Production         (Production (..))
import           Network.Transport.Abstract  (closeTransport, newEndPoint)
import           Network.Transport.Concrete  (concrete)
import qualified Network.Transport.TCP       as TCP
import           Serokell.Util.Concurrent    (modifyTVarS)
import           System.Random               (mkStdGen)
import           Test.QuickCheck             (Property)
import           Test.QuickCheck.Arbitrary   (Arbitrary (..))
import           Test.QuickCheck.Gen         (choose)
import           Test.QuickCheck.Modifiers   (getLarge)
import           Test.QuickCheck.Property    (Testable (..), failed, reason, succeeded)

<<<<<<< HEAD
import           Node                        (ConversationActions (..), Listener,
                                             ListenerAction (..), Message (..),
                                             NodeId, SendActions (..),
                                             Worker, nodeId, startNode, stopNode)
import           Message.Message             (BinaryP (..))
=======
import           Node                        (ConversationActions (..), Listener (..),
                                             ListenerAction (..), MessageName, NodeId,
                                             SendActions (..), Worker,
                                             nodeId, node, NodeAction(..))
import          Message.Message (BinaryP (..))
import          Data.Time.Units              (fromMicroseconds)
>>>>>>> 9882eeb0

-- * Parcel

data Payload = Payload Int
    deriving (Eq, Ord, Show)

instance Binary Payload where
    put (Payload size) = put $ LBS.replicate size 7
    get = Payload . LBS.length <$> get

data Parcel = Parcel
    { parcelNo  :: Int
    , payload   :: Payload
    } deriving (Eq, Ord, Show, Generic)

instance Binary Parcel
instance Message Parcel where
    messageName _ = "Parcel"
    formatMessage _ = "Parcel"

instance Arbitrary Parcel where
    arbitrary = Parcel
            <$> (getLarge <$> arbitrary)
            <*> pure (Payload 0)

newtype HeavyParcel = HeavyParcel
    { getHeavyParcel :: Parcel
    } deriving (Eq, Ord, Show, Binary)

instance Arbitrary HeavyParcel where
    arbitrary = mkHeavy <$> arbitrary <*> choose (0, 100000)
      where
        mkHeavy parcel size = HeavyParcel parcel { payload = Payload size }


-- * TestState

data TestState = TestState
    { _fails         :: [String]
    , _expected      :: S.Set Parcel
    }

mkTestState :: TestState
mkTestState = TestState
    { _fails         = []
    , _expected      = S.empty
    }

makeLenses ''TestState

instance Testable TestState where
    property TestState{..}
        | not $ null _fails      = property failed
            { reason = "Fails: \n" ++ L.intercalate "\n" (("\t" ++) <$> _fails) }

        | not $ S.null _expected = property failed
            { reason = "Missed messages: " ++ show _expected }

        | otherwise              = property succeeded

modifyTestState :: MonadIO m => TVar TestState -> StateT TestState STM () -> m ()
modifyTestState ts how = liftIO . atomically $ modifyTVarS ts how

addFail :: MonadIO m => TVar TestState -> String -> m ()
addFail testState desc = modifyTestState testState $ fails %= (desc :)

reportingFail :: TVar TestState -> String -> Production () -> Production ()
reportingFail testState actionName act = do
    act `catch` \(SomeException e) ->
        addFail testState $ "Error thrown in " ++ actionName ++ ": " ++ show e

newWork :: TVar TestState -> String -> Production () -> Production ()
newWork testState workerName act = do
    reportingFail testState workerName act


-- * Misc

-- I guess, errors in network-transport wasn't supposed to be processed in such way ^^
throwLeft :: Exception e => Production (Either e a) -> Production a
throwLeft = (>>= f)
  where
    f (Left e)  = throw e
    f (Right a) = return a

-- | Await for predicate to become True, with timeout
awaitSTM :: Int -> STM Bool -> Production ()
awaitSTM time predicate = do
    tvar <- liftIO $ newTVarIO False
    void . fork $ do
        delay $ for (fromMicroseconds . fromIntegral $ time)
        liftIO . atomically $ writeTVar tvar True
    liftIO . atomically $
        check =<< (||) <$> predicate <*> readTVar tvar


-- * Talk style

-- | Way to send pack of messages
data TalkStyle
    = SingleMessageStyle
    -- ^ corresponds to `sendTo` and `ListenerActionOneMsg` usage
    | ConversationStyle
    -- ^ corresponds to `withConnectionTo` and `ListenerActionConversation` usage

instance Show TalkStyle where
    show SingleMessageStyle = "single-message style"
    show ConversationStyle  = "conversation style"

sendAll
    :: ( Binary msg, Message msg, Monad m )
    => TalkStyle
    -> SendActions BinaryP connState m
    -> NodeId
    -> [msg]
    -> m ()
sendAll SingleMessageStyle sendActions peerId msgs =
    forM_ msgs $ sendTo sendActions peerId

sendAll ConversationStyle  sendActions peerId msgs =
    withConnectionTo sendActions @_ @Void peerId $
        \cactions -> forM_ msgs $ send cactions

receiveAll
    :: ( Binary msg, Message msg, Monad m )
    => TalkStyle
    -> (msg -> m ())
    -> ListenerAction BinaryP connState m
receiveAll SingleMessageStyle handler =
    ListenerActionOneMsg $ \_ _ -> handler
receiveAll ConversationStyle  handler =
    ListenerActionConversation @_ @_ @_ @Void $ \_ cactions ->
        let loop = do mmsg <- recv cactions
                      for_ mmsg $ \msg -> handler msg >> loop
        in  loop


-- * Test template

deliveryTest :: TVar TestState
             -> [NodeId -> Worker BinaryP () Production]
             -> [Listener BinaryP () Production]
             -> IO Property
deliveryTest testState workers listeners = runProduction $ do
    let tcpParams = TCP.defaultTCPParameters {
              TCP.tcpReuseServerAddr = True
            , TCP.tcpReuseClientAddr = True
            }
    transport_ <- throwLeft $ liftIO $ TCP.createTransport "127.0.0.1" "10342" tcpParams
    let transport = concrete transport_

    let prng1 = mkStdGen 0
    let prng2 = mkStdGen 1

    -- wait for sender or receiver to complete
    -- TODO: make receiver stop automatically when sender finishes

    -- launch nodes
    node transport prng1 BinaryP $ \clientNode ->
        pure $ NodeAction [] $ \clientSendActions ->
        node transport prng2 BinaryP $ \serverNode ->
            pure $ NodeAction listeners $ \serverSendActions -> do

                forConcurrently workers $ \worker ->
                    worker (nodeId serverNode) clientSendActions

                -- wait for receiver to get everything, but not for too long
                awaitSTM 5000000 $ S.null . _expected <$> readTVar testState

    closeTransport transport

    -- wait till port gets free
    delay $ for (fromMicroseconds . fromIntegral $ 10000)

    -- form test results
    liftIO . atomically $
        property <$> readTVar testState<|MERGE_RESOLUTION|>--- conflicted
+++ resolved
@@ -35,7 +35,7 @@
 import           Control.Concurrent.STM      (STM, atomically, check)
 import           Control.Concurrent.STM.TVar (TVar, newTVarIO, readTVar, writeTVar)
 import           Control.Exception           (Exception, SomeException (..))
-import           Control.Lens                (makeLenses, (%=), (-=), (.=))
+import           Control.Lens                (makeLenses, (%=))
 import           Control.Monad               (forM_, void)
 import           Control.Monad.IO.Class      (MonadIO (..))
 import           Control.Monad.State         (StateT)
@@ -49,7 +49,7 @@
 import           Mockable.Concurrent         (delay, fork, for, forConcurrently)
 import           Mockable.Exception          (catch, throw)
 import           Mockable.Production         (Production (..))
-import           Network.Transport.Abstract  (closeTransport, newEndPoint)
+import           Network.Transport.Abstract  (closeTransport)
 import           Network.Transport.Concrete  (concrete)
 import qualified Network.Transport.TCP       as TCP
 import           Serokell.Util.Concurrent    (modifyTVarS)
@@ -60,20 +60,13 @@
 import           Test.QuickCheck.Modifiers   (getLarge)
 import           Test.QuickCheck.Property    (Testable (..), failed, reason, succeeded)
 
-<<<<<<< HEAD
 import           Node                        (ConversationActions (..), Listener,
                                              ListenerAction (..), Message (..),
                                              NodeId, SendActions (..),
-                                             Worker, nodeId, startNode, stopNode)
+                                             Worker, nodeId, node, NodeAction(..))
 import           Message.Message             (BinaryP (..))
-=======
-import           Node                        (ConversationActions (..), Listener (..),
-                                             ListenerAction (..), MessageName, NodeId,
-                                             SendActions (..), Worker,
-                                             nodeId, node, NodeAction(..))
-import          Message.Message (BinaryP (..))
 import          Data.Time.Units              (fromMicroseconds)
->>>>>>> 9882eeb0
+
 
 -- * Parcel
 
@@ -232,12 +225,11 @@
     -- TODO: make receiver stop automatically when sender finishes
 
     -- launch nodes
-    node transport prng1 BinaryP $ \clientNode ->
+    node transport prng1 BinaryP $ \_ ->
         pure $ NodeAction [] $ \clientSendActions ->
         node transport prng2 BinaryP $ \serverNode ->
-            pure $ NodeAction listeners $ \serverSendActions -> do
-
-                forConcurrently workers $ \worker ->
+            pure $ NodeAction listeners $ \_ -> do
+                void . forConcurrently workers $ \worker ->
                     worker (nodeId serverNode) clientSendActions
 
                 -- wait for receiver to get everything, but not for too long
@@ -246,7 +238,7 @@
     closeTransport transport
 
     -- wait till port gets free
-    delay $ for (fromMicroseconds . fromIntegral $ 10000)
+    delay $ for 10000
 
     -- form test results
     liftIO . atomically $
