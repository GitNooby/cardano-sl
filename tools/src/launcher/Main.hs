--- conflicted
+++ resolved
@@ -14,14 +14,8 @@
 import qualified Data.Text.IO                 as T
 import qualified Data.Text.Lazy.IO            as TL
 import           Data.Version                 (showVersion)
-<<<<<<< HEAD
-import qualified Filesystem.Path              as FP
-import           Filesystem.Path.CurrentOS    (encodeString)
+import           Formatting                   (format, int, shown, stext, text, (%))
 import           Options.Applicative          (Mod, OptionFields, Parser, auto,
-=======
-import           Formatting                   (format, int, shown, stext, text, (%))
-import           Options.Applicative.Simple   (Mod, OptionFields, Parser, auto,
->>>>>>> e743ac30
                                                execParser, footerDoc, fullDesc, header,
                                                help, helper, info, infoOption, long,
                                                metavar, option, progDesc, short,
