{-# LANGUAGE TemplateHaskell #-}

-- | `Arbitrary` instances for Txp types

module Pos.Txp.Arbitrary
       ( BadSigsTx (..)
       , GoodTx (..)
       , goodTxToTxAux
       , SmallBadSigsTx (..)
       , SmallGoodTx (..)
       , SmallTxPayload (..)
       ) where

import           Universum

import           Data.Default                      (Default (def))
import           Data.List.NonEmpty                ((<|))
import qualified Data.List.NonEmpty                as NE
import qualified Data.Vector                       as V
import           Test.QuickCheck                   (Arbitrary (..), Gen, choose, listOf,
                                                    oneof, scale)
import           Test.QuickCheck.Arbitrary.Generic (genericArbitrary, genericShrink)

import           Pos.Binary.Class                  (Bi, Raw)
import           Pos.Binary.Txp.Core               ()
import           Pos.Core.Address                  (makePubKeyAddress)
import           Pos.Core.Types                    (Coin)
import           Pos.Core.Arbitrary                ()
import           Pos.Crypto                        (Hash, SecretKey, SignTag (SignTxIn),
                                                    hash, sign, toPublic)
import           Pos.Data.Attributes               (mkAttributes)
import           Pos.Merkle                        (MerkleNode (..), MerkleRoot (..),
                                                    MerkleTree, mkMerkleTree)
import           Pos.Txp.Core.Types                (Tx (..), TxAux (..),
                                                    TxDistribution (..), TxIn (..),
                                                    TxInWitness (..),TxOut (..),
                                                    TxOutAux (..), TxPayload (..),
                                                    TxProof (..), TxSigData (..), mkTx,
                                                    mkTxPayload)
import           Pos.Util.Arbitrary                (makeSmall)

----------------------------------------------------------------------------
-- Arbitrary txp types
----------------------------------------------------------------------------

instance Arbitrary TxOut where
    arbitrary = genericArbitrary
    shrink = genericShrink

instance Arbitrary TxOutAux where
    arbitrary = genericArbitrary
    shrink = genericShrink

instance Arbitrary TxSigData where
    arbitrary = genericArbitrary
    shrink = genericShrink

instance Arbitrary TxInWitness where
    arbitrary = oneof [
        PkWitness <$> arbitrary <*> arbitrary,
        -- this can generate a redeemer script where a validator script is
        -- needed and vice-versa, but it doesn't matter
        ScriptWitness <$> arbitrary <*> arbitrary,
        RedeemWitness <$> arbitrary <*> arbitrary,
        UnknownWitnessType <$> choose (3, 255) <*> scale (min 150) arbitrary ]
    shrink = \case
        UnknownWitnessType n a -> UnknownWitnessType n <$> shrink a
        ScriptWitness a b -> uncurry ScriptWitness <$> shrink (a, b)
        _ -> []

instance Arbitrary TxDistribution where
    arbitrary = genericArbitrary
    shrink = genericShrink

instance Arbitrary TxIn where
    arbitrary = genericArbitrary
    shrink = genericShrink


-- | Arbitrary transactions generated from this instance will only be valid
-- with regards to 'mxTx'
instance Arbitrary Tx where
    arbitrary =
        mkTx <$> arbitrary <*> arbitrary <*>
        pure (mkAttributes ()) <&> \case
            Left err -> error $ "Arbitrary Tx: " <> err
            Right res -> res
    shrink = genericShrink

-- | Type used to generate valid ('verifyTx')
-- transactions and accompanying input information.
-- It's not entirely general because it only generates transactions whose
-- outputs are in the same number as its inputs in a one-to-one correspondence.
--
-- The GoodTx type is a nonempty list of quadruples. It contains
-- previous transaction input came from, the input itself, output and
-- witness for the input. Number of inputs is equal to number of outputs.
--
-- The OverflowTx type is the same as GoodTx, except its values, both for
-- inputs as well as outputs, are very close to maxBound :: Coin so as to cause
-- overflow in the Coin type if they are summed.
--
-- The BadSigTx type is also the same as GoodTx, with the difference that all
-- signatures in the transaction's inputs have been replaced with a bogus one.

buildProperTx
    :: NonEmpty (Tx, SecretKey, SecretKey, Coin)
    -> (Coin -> Coin, Coin -> Coin)
    -> NonEmpty ((Tx, TxDistribution), TxIn, TxOutAux, TxInWitness)
buildProperTx triplesList (inCoin, outCoin) = fmap newTx txList
  where
    fun (UnsafeTx txIn txOut _, fromSk, toSk, c) =
        let inC = inCoin c
            outC = outCoin c
            txToBeSpent =
                UnsafeTx
                    txIn
                    ((makeTxOutput fromSk inC) <| txOut)
                    (mkAttributes ())
        in (txToBeSpent, fromSk, makeTxOutput toSk outC)
    -- why is it called txList? I've no idea what's going on here (@neongreen)
    txList = fmap fun triplesList
    txOutsHash = hash $ fmap (view _3) txList
    distrHash = hash (TxDistribution (NE.fromList $ replicate (length txList) []))
    makeNullDistribution tx =
        TxDistribution (NE.fromList $ replicate (length (_txOutputs tx)) [])
    newTx (tx, fromSk, txOutput) =
        let txHash = hash tx
            txIn = TxIn txHash 0
            witness =
                PkWitness
                { twKey = toPublic fromSk
                , twSig = sign SignTxIn fromSk TxSigData{
                             txSigInput = txIn,
                             txSigOutsHash = txOutsHash,
                             txSigDistrHash = distrHash }
                }
        in ((tx, makeNullDistribution tx), txIn, (TxOutAux txOutput []), witness)
    makeTxOutput s c = TxOut (makePubKeyAddress $ toPublic s) c

-- | Well-formed transaction 'Tx'.
newtype GoodTx = GoodTx
    { getGoodTx :: NonEmpty ((Tx, TxDistribution), TxIn, TxOutAux, TxInWitness)
    } deriving (Generic, Show)

newtype SmallGoodTx = SmallGoodTx { getSmallGoodTx :: GoodTx } deriving (Generic, Show)

goodTxToTxAux :: GoodTx -> TxAux
goodTxToTxAux (GoodTx l) = TxAux tx witness distr
  where
    tx = fromMaybe (error "goodTxToTxAux created malformed tx") $
         mkTx (map (view _2) l) (map (toaOut . view _3) l) def
    witness = V.fromList $ NE.toList $ map (view _4) l
    distr = TxDistribution $ map (toaDistr . view _3) l

instance Arbitrary GoodTx where
    arbitrary =
        GoodTx <$> (buildProperTx <$> arbitrary <*> pure (identity, identity))
    shrink = genericShrink

instance Arbitrary SmallGoodTx where
    arbitrary = SmallGoodTx <$> makeSmall arbitrary
    shrink = genericShrink

-- | Ill-formed 'Tx' with bad signatures.
newtype BadSigsTx = BadSigsTx
    { getBadSigsTx :: NonEmpty ((Tx, TxDistribution), TxIn, TxOutAux, TxInWitness)
    } deriving (Generic, Show)

newtype SmallBadSigsTx =
    SmallBadSigsTx BadSigsTx
    deriving (Generic, Show)

instance Arbitrary BadSigsTx where
    arbitrary = BadSigsTx <$> do
        goodTxList <- getGoodTx <$> arbitrary
        badSig <- arbitrary
        return $ map (set _4 badSig) goodTxList
    shrink = genericShrink

instance Arbitrary SmallBadSigsTx where
    arbitrary = SmallBadSigsTx <$> makeSmall arbitrary
    shrink = genericShrink

instance Arbitrary (MerkleRoot Tx) where
    arbitrary = MerkleRoot <$> (arbitrary @(Hash Raw))
    shrink = genericShrink

instance Arbitrary (MerkleNode Tx) where
    arbitrary = genericArbitrary
    shrink = genericShrink

instance Arbitrary (MerkleTree Tx) where
    arbitrary = mkMerkleTree <$> arbitrary
    shrink = genericShrink

instance Arbitrary TxProof where
<<<<<<< HEAD
    arbitrary = makeSmall $
        TxProof <$> arbitrary <*> arbitrary <*> arbitrary <*> arbitrary
=======
    arbitrary = genericArbitrary
    shrink = genericShrink
>>>>>>> bb6589e9

instance Arbitrary TxAux where
    arbitrary = genericArbitrary
    shrink = genericShrink

----------------------------------------------------------------------------
-- Utilities used in 'Pos.Block.Arbitrary'
----------------------------------------------------------------------------

txOutDistGen :: Gen [TxAux]
txOutDistGen =
    listOf $ do
        txInW <- arbitrary
        txIns <- arbitrary
        (txOuts, txDist) <- second TxDistribution . NE.unzip <$> arbitrary
        let tx =
                either
                    (error . mappend "failed to create tx in txOutDistGen: ")
                    identity $
                mkTx txIns txOuts (mkAttributes ())
        return $ TxAux tx (txInW) txDist

instance Arbitrary TxPayload where
    arbitrary =
        fromMaybe (error "arbitrary@TxPayload: mkTxPayload failed") .
        mkTxPayload <$>
        txOutDistGen
    shrink = genericShrink

newtype SmallTxPayload =
    SmallTxPayload TxPayload
    deriving (Generic, Show, Eq, Bi)

instance Arbitrary SmallTxPayload where
    arbitrary = SmallTxPayload <$> makeSmall arbitrary
    shrink = genericShrink<|MERGE_RESOLUTION|>--- conflicted
+++ resolved
@@ -195,13 +195,8 @@
     shrink = genericShrink
 
 instance Arbitrary TxProof where
-<<<<<<< HEAD
-    arbitrary = makeSmall $
-        TxProof <$> arbitrary <*> arbitrary <*> arbitrary <*> arbitrary
-=======
-    arbitrary = genericArbitrary
-    shrink = genericShrink
->>>>>>> bb6589e9
+    arbitrary = makeSmall genericArbitrary
+    shrink = genericShrink
 
 instance Arbitrary TxAux where
     arbitrary = genericArbitrary
