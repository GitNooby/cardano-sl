{-# LANGUAGE ScopedTypeVariables #-}
{-# LANGUAGE TypeFamilies        #-}

-- | Part of GState DB which stores data necessary for update system.

module Pos.Update.DB
       (
         -- * Getters
         getAdoptedBV
       , getAdoptedBVData
       , getAdoptedBVFull
       , getBVState
       , getProposalState
       , getConfirmedSV
       , getMaxBlockSize
       , getSlottingData
       , getEpochProposers

         -- * Operations
       , UpdateOp (..)

         -- * Initialization
       , initGStateUS

        -- * Iteration and related getters
       , PropIter
       , getProposalsByApp
       , getOldProposals
       , getDeepProposals

       , ConfPropIter
       , getConfirmedProposals

       , BVIter
       , getProposedBVs
       , getCompetingBVStates
       , getProposedBVStates
       ) where

import           Universum

import           Control.Monad.Trans.Resource (ResourceT)
import           Data.Conduit                 (Source, mapOutput, runConduitRes, (.|))
import qualified Data.Conduit.List            as CL
import           Data.Time.Units              (Microsecond, convertUnit)
import qualified Database.RocksDB             as Rocks
import           Serokell.Data.Memory.Units   (Byte)

import           Pos.Binary.Class             (serialize')
import           Pos.Binary.Infra.Slotting    ()
import           Pos.Binary.Update            ()
import           Pos.Core                     (ApplicationName, BlockVersion,
                                               ChainDifficulty, NumSoftwareVersion,
                                               SlotId, SoftwareVersion (..), 
                                               StakeholderId, TimeDiff (..))
import           Pos.Core.Constants           (epochSlots, genesisBlockVersionData,
                                               genesisSlotDuration)
import           Pos.Crypto                   (hash)
import           Pos.DB                       (DBIteratorClass (..), DBTag (..), IterType,
                                               MonadDB, MonadDBRead (..),
                                               RocksBatchOp (..), encodeWithKeyPrefix)
import           Pos.DB.Error                 (DBError (DBMalformed))
import           Pos.DB.GState.Common         (gsGetBi, writeBatchGState)
import           Pos.Slotting.Types           (EpochSlottingData (..), SlottingData,
                                               createInitSlottingData)
import           Pos.Update.Constants         (genesisBlockVersion,
                                               genesisSoftwareVersions, ourAppName)
import           Pos.Update.Core              (BlockVersionData (..), UpId,
                                               UpdateProposal (..))
import           Pos.Update.Poll.Types        (BlockVersionState (..),
                                               ConfirmedProposalState,
                                               DecidedProposalState (dpsDifficulty),
                                               ProposalState (..),
                                               UndecidedProposalState (upsSlot),
                                               bvsIsConfirmed, cpsSoftwareVersion,
                                               psProposal)
import           Pos.Util.Util                (maybeThrow)

----------------------------------------------------------------------------
-- Getters
----------------------------------------------------------------------------

-- | Get last adopted block version.
getAdoptedBV :: MonadDBRead m => m BlockVersion
getAdoptedBV = fst <$> getAdoptedBVFull

-- | Get state of last adopted BlockVersion.
getAdoptedBVData :: MonadDBRead m => m BlockVersionData
getAdoptedBVData = snd <$> getAdoptedBVFull

-- | Get last adopted BlockVersion and data associated with it.
getAdoptedBVFull :: MonadDBRead m => m (BlockVersion, BlockVersionData)
getAdoptedBVFull = maybeThrow (DBMalformed msg) =<< getAdoptedBVFullMaybe
  where
    msg =
        "Update System part of GState DB is not initialized (last adopted BV is missing)"

-- | Get maximum block size (in bytes).
getMaxBlockSize :: MonadDBRead m => m Byte
getMaxBlockSize = bvdMaxBlockSize <$> getAdoptedBVData

-- | Get 'BlockVersionState' associated with given BlockVersion.
getBVState :: MonadDBRead m => BlockVersion -> m (Maybe BlockVersionState)
getBVState = gsGetBi . bvStateKey

-- | Get state of UpdateProposal for given UpId
getProposalState :: MonadDBRead m => UpId -> m (Maybe ProposalState)
getProposalState = gsGetBi . proposalKey

-- | Get last confirmed SoftwareVersion of given application.
getConfirmedSV :: MonadDBRead m => ApplicationName -> m (Maybe NumSoftwareVersion)
getConfirmedSV = gsGetBi . confirmedVersionKey

-- | Get most recent 'SlottingData'.
getSlottingData :: MonadDBRead m => m SlottingData
getSlottingData = maybeThrow (DBMalformed msg) =<< gsGetBi slottingDataKey
  where
    msg = "Update System part of GState DB is not initialized (slotting data is missing)"

-- | Get proposers for current epoch.
getEpochProposers :: MonadDBRead m => m (HashSet StakeholderId)
getEpochProposers = maybeThrow (DBMalformed msg) =<< gsGetBi epochProposersKey
  where
    msg = 
      "Update System part of GState DB is not initialized (epoch proposers are missing)"

----------------------------------------------------------------------------
-- Operations
----------------------------------------------------------------------------

data UpdateOp
    = PutProposal !ProposalState
    | DeleteProposal !UpId
    | ConfirmVersion !SoftwareVersion
    | DelConfirmedVersion !ApplicationName
    | AddConfirmedProposal !ConfirmedProposalState
    | DelConfirmedProposal !SoftwareVersion
    | SetAdopted !BlockVersion BlockVersionData
    | SetBVState !BlockVersion !BlockVersionState
    | DelBV !BlockVersion
    | PutSlottingData !SlottingData
    | PutEpochProposers !(HashSet StakeholderId)

instance RocksBatchOp UpdateOp where
    toBatchOp (PutProposal ps) =
        [ Rocks.Put (proposalKey upId) (serialize' ps)]
      where
        up = psProposal ps
        upId = hash up
    toBatchOp (DeleteProposal upId) =
        [Rocks.Del (proposalKey upId)]
    toBatchOp (ConfirmVersion sv) =
        [Rocks.Put (confirmedVersionKey $ svAppName sv) (serialize' $ svNumber sv)]
    toBatchOp (DelConfirmedVersion app) =
        [Rocks.Del (confirmedVersionKey app)]
    toBatchOp (AddConfirmedProposal cps) =
        [Rocks.Put (confirmedProposalKey cps) (serialize' cps)]
    toBatchOp (DelConfirmedProposal sv) =
        [Rocks.Del (confirmedProposalKeySV sv)]
    toBatchOp (SetAdopted bv bvd) =
        [Rocks.Put adoptedBVKey (serialize' (bv, bvd))]
    toBatchOp (SetBVState bv st) =
        [Rocks.Put (bvStateKey bv) (serialize' st)]
    toBatchOp (DelBV bv) =
        [Rocks.Del (bvStateKey bv)]
<<<<<<< HEAD
    toBatchOp (PutSlottingData sd) = 
        [Rocks.Put slottingDataKey (encode sd)]
=======
    toBatchOp (PutSlottingData sd) =
        [Rocks.Put slottingDataKey (serialize' sd)]
>>>>>>> 283d363f
    toBatchOp (PutEpochProposers proposers) =
        [Rocks.Put epochProposersKey (serialize' proposers)]

----------------------------------------------------------------------------
-- Initialization
----------------------------------------------------------------------------

initGStateUS :: MonadDB m => m ()
initGStateUS = do
    writeBatchGState $
        PutSlottingData genesisSlottingData :
        PutEpochProposers mempty :
        SetAdopted genesisBlockVersion genesisBlockVersionData :
        map ConfirmVersion genesisSoftwareVersions
  where
    genesisEpochDuration :: Microsecond
    genesisEpochDuration = fromIntegral epochSlots * convertUnit genesisSlotDuration

    esdPenult :: EpochSlottingData
    esdPenult = EpochSlottingData
        { esdSlotDuration = genesisSlotDuration
        , esdStartDiff    = 0
        }

    esdLast :: EpochSlottingData
    esdLast = EpochSlottingData
        { esdSlotDuration = genesisSlotDuration
        , esdStartDiff    = TimeDiff genesisEpochDuration
        }

    genesisSlottingData :: SlottingData
    genesisSlottingData = createInitSlottingData esdPenult esdLast

----------------------------------------------------------------------------
-- Iteration
----------------------------------------------------------------------------

data PropIter

instance DBIteratorClass PropIter where
    type IterKey PropIter = UpId
    type IterValue PropIter = ProposalState
    iterKeyPrefix = iterationPrefix

proposalSource :: (MonadDBRead m) => Source (ResourceT m) (IterType PropIter)
proposalSource = dbIterSource GStateDB (Proxy @PropIter)

-- TODO: it can be optimized by storing some index sorted by
-- 'SlotId's, but I don't think it may be crucial.
-- | Get all proposals which were issued no later than given slot.
getOldProposals
    :: MonadDBRead m
    => SlotId -> m [UndecidedProposalState]
getOldProposals slotId =
    runConduitRes $ mapOutput snd proposalSource .| CL.mapMaybe isOld .| CL.consume
  where
    isOld (PSUndecided u) | upsSlot u <= slotId = Just u
    isOld _               = Nothing

-- | Get all decided proposals which were accepted deeper than given
-- difficulty.
getDeepProposals
    :: MonadDBRead m
    => ChainDifficulty -> m [DecidedProposalState]
getDeepProposals cd =
    runConduitRes $ mapOutput snd proposalSource .| CL.mapMaybe isDeep .| CL.consume
  where
    isDeep e | PSDecided u <- e
             , Just proposalDifficulty <- dpsDifficulty u
             , proposalDifficulty <= cd = Just u
    isDeep _                 = Nothing

-- | Get states of all active 'UpdateProposal's for given 'ApplicationName'.
getProposalsByApp :: MonadDBRead m => ApplicationName -> m [ProposalState]
getProposalsByApp appName =
    runConduitRes $ mapOutput snd proposalSource .| CL.filter matchesName .| CL.consume
  where
    matchesName e = appName == (svAppName $ upSoftwareVersion $ psProposal e)

-- Iterator by confirmed proposals
data ConfPropIter

instance DBIteratorClass ConfPropIter where
    type IterKey ConfPropIter = SoftwareVersion
    type IterValue ConfPropIter = ConfirmedProposalState
    iterKeyPrefix = confirmedIterationPrefix

-- | Get confirmed proposals which update our application and have
-- version bigger than argument (or all proposals if 'Nothing' is
-- passed). For instance, current software version can be passed to
-- this function to get all proposals with bigger version.
getConfirmedProposals
    :: MonadDBRead m
    => Maybe NumSoftwareVersion -> m [ConfirmedProposalState]
getConfirmedProposals reqNsv =
    runConduitRes $
        dbIterSource GStateDB (Proxy @ConfPropIter) .|
        CL.mapMaybe onItem .|
        CL.consume
  where
    onItem (SoftwareVersion {..}, cps) =
        case reqNsv of
            Nothing -> Just cps
            Just v | svAppName == ourAppName && svNumber > v -> Just cps
                   | otherwise -> Nothing

-- Iterator by block versions
data BVIter

instance DBIteratorClass BVIter where
    type IterKey BVIter = BlockVersion
    type IterValue BVIter = BlockVersionState
    iterKeyPrefix = bvStateIterationPrefix

bvSource :: (MonadDBRead m) => Source (ResourceT m) (IterType BVIter)
bvSource = dbIterSource GStateDB (Proxy @BVIter)

-- | Get all proposed 'BlockVersion's.
getProposedBVs :: MonadDBRead m => m [BlockVersion]
getProposedBVs = runConduitRes $ mapOutput fst bvSource .| CL.consume

getProposedBVStates :: MonadDBRead m => m [BlockVersionState]
getProposedBVStates = runConduitRes $ mapOutput snd bvSource .| CL.consume

-- | Get all competing 'BlockVersion's and their states.
getCompetingBVStates
    :: MonadDBRead m
    => m [(BlockVersion, BlockVersionState)]
getCompetingBVStates =
    runConduitRes $ bvSource .| CL.filter (bvsIsConfirmed . snd) .| CL.consume

----------------------------------------------------------------------------
-- Keys ('us' prefix stands for Update System)
----------------------------------------------------------------------------

adoptedBVKey :: ByteString
adoptedBVKey = "us/adopted-block-version/"

bvStateKey :: BlockVersion -> ByteString
bvStateKey = encodeWithKeyPrefix @BVIter

bvStateIterationPrefix :: ByteString
bvStateIterationPrefix = "us/bvs/"

proposalKey :: UpId -> ByteString
proposalKey = encodeWithKeyPrefix @PropIter

confirmedVersionKey :: ApplicationName -> ByteString
confirmedVersionKey = mappend "us/cv/" . serialize'

iterationPrefix :: ByteString
iterationPrefix = "us/p/"

confirmedProposalKey :: ConfirmedProposalState -> ByteString
confirmedProposalKey = encodeWithKeyPrefix @ConfPropIter . cpsSoftwareVersion

confirmedProposalKeySV :: SoftwareVersion -> ByteString
confirmedProposalKeySV = encodeWithKeyPrefix @ConfPropIter

confirmedIterationPrefix :: ByteString
confirmedIterationPrefix = "us/cp/"

slottingDataKey :: ByteString
slottingDataKey = "us/slotting/"

epochProposersKey :: ByteString
epochProposersKey = "us/epoch-proposers/"

----------------------------------------------------------------------------
-- Details
----------------------------------------------------------------------------

getAdoptedBVFullMaybe
    :: MonadDBRead m
    => m (Maybe (BlockVersion, BlockVersionData))
getAdoptedBVFullMaybe = gsGetBi adoptedBVKey<|MERGE_RESOLUTION|>--- conflicted
+++ resolved
@@ -51,7 +51,7 @@
 import           Pos.Binary.Update            ()
 import           Pos.Core                     (ApplicationName, BlockVersion,
                                                ChainDifficulty, NumSoftwareVersion,
-                                               SlotId, SoftwareVersion (..), 
+                                               SlotId, SoftwareVersion (..),
                                                StakeholderId, TimeDiff (..))
 import           Pos.Core.Constants           (epochSlots, genesisBlockVersionData,
                                                genesisSlotDuration)
@@ -121,7 +121,7 @@
 getEpochProposers :: MonadDBRead m => m (HashSet StakeholderId)
 getEpochProposers = maybeThrow (DBMalformed msg) =<< gsGetBi epochProposersKey
   where
-    msg = 
+    msg =
       "Update System part of GState DB is not initialized (epoch proposers are missing)"
 
 ----------------------------------------------------------------------------
@@ -163,13 +163,8 @@
         [Rocks.Put (bvStateKey bv) (serialize' st)]
     toBatchOp (DelBV bv) =
         [Rocks.Del (bvStateKey bv)]
-<<<<<<< HEAD
-    toBatchOp (PutSlottingData sd) = 
-        [Rocks.Put slottingDataKey (encode sd)]
-=======
     toBatchOp (PutSlottingData sd) =
         [Rocks.Put slottingDataKey (serialize' sd)]
->>>>>>> 283d363f
     toBatchOp (PutEpochProposers proposers) =
         [Rocks.Put epochProposersKey (serialize' proposers)]
 
@@ -188,20 +183,20 @@
     genesisEpochDuration :: Microsecond
     genesisEpochDuration = fromIntegral epochSlots * convertUnit genesisSlotDuration
 
-    esdPenult :: EpochSlottingData
-    esdPenult = EpochSlottingData
+    esdCurrent :: EpochSlottingData
+    esdCurrent = EpochSlottingData
         { esdSlotDuration = genesisSlotDuration
         , esdStartDiff    = 0
         }
 
-    esdLast :: EpochSlottingData
-    esdLast = EpochSlottingData
+    esdNext :: EpochSlottingData
+    esdNext = EpochSlottingData
         { esdSlotDuration = genesisSlotDuration
         , esdStartDiff    = TimeDiff genesisEpochDuration
         }
 
     genesisSlottingData :: SlottingData
-    genesisSlottingData = createInitSlottingData esdPenult esdLast
+    genesisSlottingData = createInitSlottingData esdCurrent esdNext
 
 ----------------------------------------------------------------------------
 -- Iteration
