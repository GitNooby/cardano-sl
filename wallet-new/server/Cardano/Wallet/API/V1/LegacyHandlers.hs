{-# LANGUAGE DataKinds             #-}
{-# LANGUAGE FlexibleInstances     #-}
{-# LANGUAGE MultiParamTypeClasses #-}
{-# LANGUAGE PolyKinds             #-}
{-# LANGUAGE RankNTypes            #-}
{-# LANGUAGE TypeFamilies          #-}
module Cardano.Wallet.API.V1.LegacyHandlers where

import           Universum

<<<<<<< HEAD
import           Ntp.Client (NtpStatus)
import           Pos.Diffusion.Types (Diffusion(sendTx))
=======
import           Pos.Diffusion.Types (Diffusion (sendTx))
>>>>>>> 19a83fbd

import qualified Cardano.Wallet.API.V1 as V1
import qualified Cardano.Wallet.API.V1.Addresses as Addresses
import qualified Cardano.Wallet.API.V1.Info as Info
import qualified Cardano.Wallet.API.V1.LegacyHandlers.Addresses as Addresses
import qualified Cardano.Wallet.API.V1.LegacyHandlers.Info as Info
import qualified Cardano.Wallet.API.V1.LegacyHandlers.Settings as Settings
import qualified Cardano.Wallet.API.V1.LegacyHandlers.Transactions as Transactions
import qualified Cardano.Wallet.API.V1.LegacyHandlers.Wallets as Wallets
import qualified Cardano.Wallet.API.V1.Settings as Settings
import qualified Cardano.Wallet.API.V1.Transactions as Transactions
import qualified Cardano.Wallet.API.V1.Wallets as Wallets

import           Cardano.Wallet.API.V1.Migration

import           Servant

-- | Until we depend from V0 logic to implement the each 'Handler' we
-- still need the natural transformation here.
handlers :: ( HasConfigurations
            , HasCompileInfo
            )
            => (forall a. MonadV1 a -> Handler a)
            -> Diffusion MonadV1
            -> TVar NtpStatus
            -> Server V1.API
handlers naturalTransformation diffusion ntpStatus =
         hoistServer (Proxy @Addresses.API) naturalTransformation Addresses.handlers
    :<|> hoistServer (Proxy @Wallets.API) naturalTransformation Wallets.handlers
    :<|> hoistServer (Proxy @Transactions.API) naturalTransformation (Transactions.handlers (sendTx diffusion))
    :<|> hoistServer (Proxy @Settings.API) naturalTransformation Settings.handlers
    :<|> hoistServer (Proxy @Info.API) naturalTransformation (Info.handlers ntpStatus)<|MERGE_RESOLUTION|>--- conflicted
+++ resolved
@@ -8,12 +8,8 @@
 
 import           Universum
 
-<<<<<<< HEAD
 import           Ntp.Client (NtpStatus)
-import           Pos.Diffusion.Types (Diffusion(sendTx))
-=======
 import           Pos.Diffusion.Types (Diffusion (sendTx))
->>>>>>> 19a83fbd
 
 import qualified Cardano.Wallet.API.V1 as V1
 import qualified Cardano.Wallet.API.V1.Addresses as Addresses
