{-# LANGUAGE RankNTypes #-}
module Cardano.Wallet.LegacyServer where

import           Universum (TVar)

import           Cardano.Wallet.API
import           Cardano.Wallet.API.V1.Migration as Migration

import qualified Cardano.Wallet.API.Development.LegacyHandlers as Dev
import qualified Cardano.Wallet.API.V0.Handlers as V0
import qualified Cardano.Wallet.API.V1.LegacyHandlers as V1
import qualified Cardano.Wallet.API.V1.Swagger as Swagger
import           Cardano.Wallet.Server.CLI (RunMode (..))

import           Ntp.Client (NtpStatus)
import           Pos.Diffusion.Types (Diffusion (..))
import           Pos.Update.Configuration (curSoftwareVersion)
import           Pos.Util.CompileInfo (compileInfo)
import           Pos.Wallet.Web.Mode (WalletWebMode)
import           Servant
import           Servant.Swagger.UI (swaggerSchemaUIServer)

-- | This function has the tricky task of plumbing different versions of the API,
-- with potentially different monadic stacks into a uniform @Server@ we can use
-- with Servant.
walletServer :: (Migration.HasConfigurations, Migration.HasCompileInfo)
             => (forall a. WalletWebMode a -> Handler a)
             -> Diffusion WalletWebMode
<<<<<<< HEAD
             -> TVar NtpStatus
             -> RunMode
             -> Server WalletAPI
walletServer natV0 diffusion ntpStatus runMode = externalAPI :<|> internalAPI
  where
    externalAPI =  V0.handlers natV0 diffusion ntpStatus
              :<|> V1.handlers natV0 diffusion ntpStatus
    internalAPI =  Dev.handlers natV0 runMode
=======
             -> Server WalletAPI
walletServer natV0 diffusion = v0DocHandler :<|> v1DocHandler :<|> v0Handler :<|> v1Handler
  where
    v0DocHandler = swaggerSchemaUIServer (Swagger.api (compileInfo, curSoftwareVersion) v0API Swagger.highLevelShortDescription)
    v0Handler    = V0.handlers natV0 diffusion
    v1DocHandler = swaggerSchemaUIServer (Swagger.api (compileInfo, curSoftwareVersion) v1API Swagger.highLevelDescription)
    v1Handler    = V1.handlers natV0 diffusion


walletDevServer :: (Migration.HasConfigurations, Migration.HasCompileInfo)
             => (forall a. WalletWebMode a -> Handler a)
             -> Diffusion WalletWebMode
             -> RunMode
             -> Server WalletDevAPI
walletDevServer natV0 diffusion runMode = devDocHandler :<|> devHandler :<|> walletHandler
  where
    devDocHandler = swaggerSchemaUIServer (Swagger.api (compileInfo, curSoftwareVersion) devAPI Swagger.highLevelShortDescription)
    devHandler    = Dev.handlers natV0 runMode
    walletHandler = walletServer natV0 diffusion
>>>>>>> 19a83fbd
<|MERGE_RESOLUTION|>--- conflicted
+++ resolved
@@ -26,33 +26,24 @@
 walletServer :: (Migration.HasConfigurations, Migration.HasCompileInfo)
              => (forall a. WalletWebMode a -> Handler a)
              -> Diffusion WalletWebMode
-<<<<<<< HEAD
              -> TVar NtpStatus
-             -> RunMode
              -> Server WalletAPI
-walletServer natV0 diffusion ntpStatus runMode = externalAPI :<|> internalAPI
-  where
-    externalAPI =  V0.handlers natV0 diffusion ntpStatus
-              :<|> V1.handlers natV0 diffusion ntpStatus
-    internalAPI =  Dev.handlers natV0 runMode
-=======
-             -> Server WalletAPI
-walletServer natV0 diffusion = v0DocHandler :<|> v1DocHandler :<|> v0Handler :<|> v1Handler
+walletServer natV0 diffusion ntpStatus = v0DocHandler :<|> v1DocHandler :<|> v0Handler :<|> v1Handler
   where
     v0DocHandler = swaggerSchemaUIServer (Swagger.api (compileInfo, curSoftwareVersion) v0API Swagger.highLevelShortDescription)
-    v0Handler    = V0.handlers natV0 diffusion
+    v0Handler    = V0.handlers natV0 diffusion ntpStatus
     v1DocHandler = swaggerSchemaUIServer (Swagger.api (compileInfo, curSoftwareVersion) v1API Swagger.highLevelDescription)
-    v1Handler    = V1.handlers natV0 diffusion
+    v1Handler    = V1.handlers natV0 diffusion ntpStatus
 
 
 walletDevServer :: (Migration.HasConfigurations, Migration.HasCompileInfo)
              => (forall a. WalletWebMode a -> Handler a)
              -> Diffusion WalletWebMode
+             -> TVar NtpStatus
              -> RunMode
              -> Server WalletDevAPI
-walletDevServer natV0 diffusion runMode = devDocHandler :<|> devHandler :<|> walletHandler
+walletDevServer natV0 diffusion ntpStatus runMode = devDocHandler :<|> devHandler :<|> walletHandler
   where
     devDocHandler = swaggerSchemaUIServer (Swagger.api (compileInfo, curSoftwareVersion) devAPI Swagger.highLevelShortDescription)
     devHandler    = Dev.handlers natV0 runMode
-    walletHandler = walletServer natV0 diffusion
->>>>>>> 19a83fbd
+    walletHandler = walletServer natV0 diffusion ntpStatus