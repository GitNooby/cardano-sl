{- | A collection of plugins used by this edge node.
     A @Plugin@ is essentially a set of actions which will be run in
     a particular monad, at some point in time.
-}
{-# LANGUAGE TupleSections #-}
module Cardano.Wallet.Server.Plugins (
      Plugin
    , acidCleanupWorker
    , conversation
    , legacyWalletBackend
    , walletBackend
    , resubmitterPlugin
    , notifierPlugin
    ) where

import           Universum

import           Cardano.Wallet.API as API
import           Cardano.Wallet.API.V1.Errors (WalletError (..))
import qualified Cardano.Wallet.Kernel as Kernel
import qualified Cardano.Wallet.Kernel.Diffusion as Kernel
import qualified Cardano.Wallet.Kernel.Mode as Kernel
import qualified Cardano.Wallet.LegacyServer as LegacyServer
import qualified Cardano.Wallet.Server as Server
import           Cardano.Wallet.Server.CLI (NewWalletBackendParams (..), RunMode,
                                            WalletBackendParams (..), isDebugMode,
                                            walletAcidInterval, walletDbOptions)

import           Data.Aeson
import           Formatting (build, sformat, (%))
import           Mockable
import           Network.HTTP.Types.Status (badRequest400)
import           Network.HTTP.Types (hContentType)
import           Network.Wai (Application, Middleware, Response, responseLBS)
import           Network.Wai.Middleware.Cors (cors, corsMethods, corsRequestHeaders,
                                              simpleCorsResourcePolicy, simpleMethods)
import           Network.Wai.Middleware.RequestLogger (logStdoutDev)
<<<<<<< HEAD
import           Ntp.Client (NtpStatus)
=======
import           Network.Wai.Handler.Warp (defaultSettings, setOnExceptionResponse)
>>>>>>> 19a83fbd
import           Pos.Diffusion.Types (Diffusion (..))
import           Pos.Wallet.Web (cleanupAcidStatePeriodically)
import           Pos.Wallet.Web.Pending.Worker (startPendingTxsResubmitter)
import qualified Pos.Wallet.Web.Server.Runner as V0
import           Pos.Wallet.Web.Sockets (getWalletWebSockets, upgradeApplicationWS)
import qualified Servant
import           System.Wlog (logInfo, modifyLoggerName)

import           Pos.Communication (OutSpecs)
import           Pos.Communication.Util (ActionSpec (..))
import           Pos.Context (HasNodeContext)

import           Pos.Configuration (walletProductionApi, walletTxCreationDisabled)
import           Pos.Launcher.Configuration (HasConfigurations)
import           Pos.Util.CompileInfo (HasCompileInfo)
import           Pos.Wallet.Web.Mode (WalletWebMode)
import           Pos.Wallet.Web.Server.Launcher (walletServeImpl, walletServerOuts)
import           Pos.Web (serveWeb)
import           Pos.Worker.Types (WorkerSpec, worker)
import           Pos.WorkMode (WorkMode)


-- A @Plugin@ running in the monad @m@.
type Plugin m = ([WorkerSpec m], OutSpecs)

-- | A @Plugin@ to periodically compact & snapshot the acid-state database.
acidCleanupWorker :: HasConfigurations
                  => WalletBackendParams
                  -> Plugin WalletWebMode
acidCleanupWorker WalletBackendParams{..} =
    first one $ worker mempty $ const $
    modifyLoggerName (const "acidcleanup") $
    cleanupAcidStatePeriodically (walletAcidInterval walletDbOptions)

-- | The @Plugin@ which defines part of the conversation protocol for this node.
conversation :: (HasConfigurations, HasCompileInfo) => WalletBackendParams -> Plugin WalletWebMode
conversation wArgs = (, mempty) $ map (ActionSpec . const) (pluginsMonitoringApi wArgs)
  where
    pluginsMonitoringApi :: (WorkMode ctx m , HasNodeContext ctx , HasConfigurations, HasCompileInfo)
                         => WalletBackendParams
                         -> [m ()]
    pluginsMonitoringApi WalletBackendParams {..}
        | enableMonitoringApi = [serveWeb monitoringApiPort walletTLSParams]
        | otherwise = []

-- | A @Plugin@ to start the wallet backend API.
legacyWalletBackend :: (HasConfigurations, HasCompileInfo)
                    => WalletBackendParams
                    -> TVar NtpStatus
                    -> Plugin WalletWebMode
legacyWalletBackend WalletBackendParams {..} ntpStatus =
    first one $ worker walletServerOuts $ \diffusion -> do
      logInfo $ sformat ("Production mode for API: "%build)
        walletProductionApi
      logInfo $ sformat ("Transaction submission disabled: "%build)
        walletTxCreationDisabled

      walletServeImpl
        (getApplication diffusion)
        walletAddress
        -- Disable TLS if in debug mode.
        (if isDebugMode walletRunMode then Nothing else walletTLSParams)
        (Just $ setOnExceptionResponse exceptionHandler defaultSettings)
  where
    -- Gets the Wai `Application` to run.
    getApplication :: Diffusion WalletWebMode -> WalletWebMode Application
    getApplication diffusion = do
      logInfo "Wallet Web API has STARTED!"
      wsConn <- getWalletWebSockets
      ctx <- V0.walletWebModeContext
      let app = upgradeApplicationWS wsConn $
<<<<<<< HEAD
            Servant.serve API.walletAPI $
              LegacyServer.walletServer (V0.convertHandler ctx) diffusion ntpStatus walletRunMode
=======
            if isDebugMode walletRunMode then
              Servant.serve API.walletDevAPI $ LegacyServer.walletDevServer (V0.convertHandler ctx) diffusion walletRunMode
            else
              Servant.serve API.walletAPI $ LegacyServer.walletServer (V0.convertHandler ctx) diffusion
>>>>>>> 19a83fbd
      return $ withMiddleware walletRunMode app

    exceptionHandler :: SomeException -> Response
    exceptionHandler _ =
        responseLBS badRequest400 [(hContentType, "application/json")] .
            encode $ UnkownError "Something went wrong."

-- | A 'Plugin' to start the wallet REST server
--
-- TODO: no web socket support in the new wallet for now
walletBackend :: (HasConfigurations, HasCompileInfo)
              => NewWalletBackendParams
              -> Kernel.PassiveWallet
              -> Plugin Kernel.WalletMode
walletBackend (NewWalletBackendParams WalletBackendParams{..}) passive =
    first one $ worker walletServerOuts $ \diffusion -> do
      env <- ask
      let diffusion' = Kernel.fromDiffusion (lower env) diffusion
      Kernel.bracketActiveWallet passive diffusion' $ \active ->
        walletServeImpl
          (getApplication active)
          walletAddress
          -- Disable TLS if in debug modeit .
          (if isDebugMode walletRunMode then Nothing else walletTLSParams)
          Nothing
  where
    getApplication :: Kernel.ActiveWallet -> Kernel.WalletMode Application
    getApplication active = do
      logInfo "New wallet API has STARTED!"
      return $ withMiddleware walletRunMode $
        if isDebugMode walletRunMode then
          Servant.serve API.walletDevAPI $ Server.walletDevServer active walletRunMode
        else
          Servant.serve API.walletAPI $ Server.walletServer active

    lower :: env -> ReaderT env Production a -> IO a
    lower env = runProduction . (`runReaderT` env)

-- | A @Plugin@ to resubmit pending transactions.
resubmitterPlugin :: (HasConfigurations, HasCompileInfo) => Plugin WalletWebMode
resubmitterPlugin = ([ActionSpec $ \diffusion -> startPendingTxsResubmitter (sendTx diffusion)], mempty)

-- | A @Plugin@ to notify frontend via websockets.
notifierPlugin :: (HasConfigurations, HasCompileInfo) => Plugin WalletWebMode
notifierPlugin = ([ActionSpec $ const V0.notifierPlugin], mempty)

-- | "Attaches" the middleware to this 'Application', if any.
-- When running in debug mode, chances are we want to at least allow CORS to test the API
-- with a Swagger editor, locally.
withMiddleware :: RunMode -> Application -> Application
withMiddleware wrm app
  | isDebugMode wrm = logStdoutDev . corsMiddleware $ app
  | otherwise = app

corsMiddleware :: Middleware
corsMiddleware = cors (const $ Just policy)
    where
      policy = simpleCorsResourcePolicy
        { corsRequestHeaders = ["Content-Type"]
        , corsMethods = "PUT" : simpleMethods
        }<|MERGE_RESOLUTION|>--- conflicted
+++ resolved
@@ -35,11 +35,8 @@
 import           Network.Wai.Middleware.Cors (cors, corsMethods, corsRequestHeaders,
                                               simpleCorsResourcePolicy, simpleMethods)
 import           Network.Wai.Middleware.RequestLogger (logStdoutDev)
-<<<<<<< HEAD
 import           Ntp.Client (NtpStatus)
-=======
 import           Network.Wai.Handler.Warp (defaultSettings, setOnExceptionResponse)
->>>>>>> 19a83fbd
 import           Pos.Diffusion.Types (Diffusion (..))
 import           Pos.Wallet.Web (cleanupAcidStatePeriodically)
 import           Pos.Wallet.Web.Pending.Worker (startPendingTxsResubmitter)
@@ -111,15 +108,10 @@
       wsConn <- getWalletWebSockets
       ctx <- V0.walletWebModeContext
       let app = upgradeApplicationWS wsConn $
-<<<<<<< HEAD
-            Servant.serve API.walletAPI $
-              LegacyServer.walletServer (V0.convertHandler ctx) diffusion ntpStatus walletRunMode
-=======
             if isDebugMode walletRunMode then
-              Servant.serve API.walletDevAPI $ LegacyServer.walletDevServer (V0.convertHandler ctx) diffusion walletRunMode
+              Servant.serve API.walletDevAPI $ LegacyServer.walletDevServer (V0.convertHandler ctx) diffusion ntpStatus walletRunMode
             else
-              Servant.serve API.walletAPI $ LegacyServer.walletServer (V0.convertHandler ctx) diffusion
->>>>>>> 19a83fbd
+              Servant.serve API.walletAPI $ LegacyServer.walletServer (V0.convertHandler ctx) diffusion ntpStatus
       return $ withMiddleware walletRunMode app
 
     exceptionHandler :: SomeException -> Response
