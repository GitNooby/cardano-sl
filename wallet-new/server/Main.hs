--- conflicted
+++ resolved
@@ -10,11 +10,7 @@
 
 import           Data.Maybe (fromJust)
 import           Mockable (Production (..), runProduction)
-<<<<<<< HEAD
 import           Ntp.Client (NtpStatus, runNtpClient)
-import           Pos.Communication (ActionSpec (..))
-=======
->>>>>>> 19a83fbd
 import qualified Pos.Client.CLI as CLI
 import           Pos.Communication (ActionSpec (..))
 import           Pos.DB.DB (initNodeDBs)
@@ -85,24 +81,13 @@
         sks <- getWalletAddresses >>= mapM getSKById
         syncWalletsWithGState sks
 
-<<<<<<< HEAD
-    plugins :: HasConfigurations => TVar NtpStatus -> Plugins.Plugin WalletWebMode
-    plugins ntpStatus =
-        mconcat [ Plugins.conversation wArgs
-                , Plugins.legacyWalletBackend wArgs ntpStatus
-                , Plugins.acidCleanupWorker wArgs
-                , Plugins.resubmitterPlugin
-                , Plugins.notifierPlugin
-                ]
-=======
-    plugins :: (HasConfigurations, HasCompileInfo) => Plugins.Plugin WalletWebMode
-    plugins = mconcat [ Plugins.conversation wArgs
-                      , Plugins.legacyWalletBackend wArgs
-                      , Plugins.acidCleanupWorker wArgs
-                      , Plugins.resubmitterPlugin
-                      , Plugins.notifierPlugin
-                      ]
->>>>>>> 19a83fbd
+    plugins :: (HasConfigurations, HasCompileInfo) => TVar NtpStatus -> Plugins.Plugin WalletWebMode
+    plugins ntpStatus = mconcat [ Plugins.conversation wArgs
+                                , Plugins.legacyWalletBackend wArgs ntpStatus
+                                , Plugins.acidCleanupWorker wArgs
+                                , Plugins.resubmitterPlugin
+                                , Plugins.notifierPlugin
+                                ]
 
 actionWithNewWallet :: (HasConfigurations, HasCompileInfo)
                     => SscParams
